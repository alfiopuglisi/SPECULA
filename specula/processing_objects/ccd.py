import warnings

from specula import fuse
from specula.base_processing_obj import BaseProcessingObj
from specula.connections import InputValue
from specula.data_objects.pixels import Pixels
from specula.data_objects.intensity import Intensity

from specula.data_objects.simul_params import SimulParams
from specula.lib.rebin import rebin2d


@fuse(kernel_name='clamp_generic')
def clamp_generic(x, c, y, xp):
    y[:] = xp.where(y < x, c, y)


class CCD(BaseProcessingObj):
    '''Simple CCD from intensity field'''
    def __init__(self,
                 simul_params: SimulParams,
                 size: int,           # TODO list=[80,80],
                 dt: float,           # TODO =0.001,
                 bandw: float,        # TODO =300.0,
                 binning: int=1,
                 photon_noise: bool=False,
                 readout_noise: bool=False,
                 excess_noise: bool=False,
                 darkcurrent_noise: bool=False,
                 background_noise: bool=False,
                 cic_noise: bool=False,
                 cte_noise: bool=False,
                 readout_level: float=0.0,
                 darkcurrent_level: float=0.0,
                 background_level: float=0.0,
                 cic_level: float=0,
                 cte_mat=None, # ??
                 quantum_eff: float=1.0,
                 pixelGains=None,
                 photon_seed: int=1,
                 readout_seed: int=2,
                 excess_seed: int=3,
                 excess_delta: float=1.0,
                 start_time: int=0,
                 ADU_gain: float=None,
                 ADU_bias: int=400,
                 emccd_gain: int=None,
                 target_device_idx: int=None,
                 precision: int=None):
        super().__init__(target_device_idx=target_device_idx, precision=precision)

        if dt <= 0:
            raise ValueError(f'dt (integration time) is {dt} and must be greater than zero')
        if dt % simul_params.time_step != 0:
            raise ValueError(f'integration time dt={dt} must be a multiple of the basic simulation time_step={simul_params.time_step}')

        self.dt = self.seconds_to_t(dt)
        self.loop_dt = self.seconds_to_t(simul_params.time_step)
        self.start_time = self.seconds_to_t(start_time)

        # TODO: move this code inside the wfs
        # if wfs and background_level:
        #     # Compute sky background
        #     if background_level == 'auto':
        #         if background_noise:
        #             surf = (self.pixel_pupil * self.pixel_pitch) ** 2. / 4. * math.pi

        #             if sky_bg_norm:
        #                 if isinstance(wfs, ModulatedPyramid):
        #                     subaps = round(wfs.pup_diam ** 2. / 4. * math.pi)
        #                     tot_pix = subaps * 4.
        #                     fov = wfs.fov ** 2. / 4. * math.pi
        #                 elif isinstance(wfs, SH):
        #                     subaps = round(wfs.subap_on_diameter ** 2. / 4. * math.pi)
        #                     if subaps != 1 and subaps < 4.:
        #                         subaps = 4.
        #                     tot_pix = subaps * wfs.sensor_npx ** 2.
        #                     fov = wfs.sensor_fov ** 2   # This is correct because it matches tot_pix, which is square as well
        #                 else:
        #                     raise ValueError(f'Unsupported WFS class: {type(wfs)}')
        #                 background_level = \
        #                     sky_bg_norm * dt * fov * surf / tot_pix * binning ** 2
        #             else:
        #                 raise ValueError('sky_bg_norm key must be set to update background_level key')
        #         else:
        #             background_level = 0

        if cte_noise and cte_mat is None:
            raise ValueError('CTE matrix must be set if CTE noise is activated')

        self._photon_noise = photon_noise
        self._readout_noise = readout_noise
        self._darkcurrent_noise = darkcurrent_noise
        self._background_noise = background_noise
        self._cic_noise = cic_noise
        self._cte_noise = cte_noise
        self._excess_noise = excess_noise

        # Adjust ADU / EM gain values
        if self._excess_noise:
            if emccd_gain is not None:
                self._emccd_gain = float(emccd_gain)
            else:
                self._emccd_gain = 400.0
            if ADU_gain is not None:
                self._ADU_gain = float(ADU_gain)
            else:
                self._ADU_gain = 1 / 20
        else:
            if emccd_gain is not None:
                warnings.warn('ATTENTION: emccd_gain will not be used if excess_noise is False',
                    RuntimeWarning)

            self._emccd_gain = 1.0
            if ADU_gain is not None:
                self._ADU_gain = float(ADU_gain)
            else:
                self._ADU_gain = 8.0

        if self._ADU_gain <= 1 and (not excess_noise or self._emccd_gain <= 1):
            warnings.warn('ATTENTION: ADU gain is less than 1 and there is no electronic multiplication.',
                RuntimeWarning)

        self._readout_level = readout_level
        # readout noise is scaled by the emccd gain because it is applied after the EMCCD gain
        # but it is defined in photo-electrons
        if self._excess_noise:
            self._readout_level *= self._emccd_gain
        self._darkcurrent_level = darkcurrent_level
        self._background_level = background_level
        self._cic_level = cic_level

        self._binning = binning
        self._cte_mat = cte_mat if cte_mat is not None else self.xp.zeros((size[0], size[1], 2), dtype=self.dtype)
        self._qe = quantum_eff

        self._pixels = Pixels(size[0] // binning, size[1] // binning, target_device_idx=target_device_idx)
        self._integrated_i = Intensity(size[0], size[1], target_device_idx=target_device_idx, precision=precision)
        self._output_integrated_i = Intensity(size[0], size[1], target_device_idx=target_device_idx, precision=precision)
        self._photon_seed = photon_seed
        self._readout_seed = readout_seed
        self._excess_seed = excess_seed

        self._excess_delta = excess_delta
        self._ADU_bias = ADU_bias
        self._bandw = bandw
        self._pixelGains = pixelGains
        self._photon_rng = self.xp.random.default_rng(self._photon_seed)
        self._readout_rng = self.xp.random.default_rng(self._readout_seed)
        self._excess_rng = self.xp.random.default_rng(self._excess_seed)

        self.inputs['in_i'] = InputValue(type=Intensity)
        self.outputs['out_pixels'] = self._pixels
<<<<<<< HEAD
        self.outputs['out_integrated_i'] = self._integrated_i
=======
        self.outputs['integrated_i'] = self._output_integrated_i
>>>>>>> 460c40e0

        # TODO not used yet
        self._keep_ADU_bias = False
        self._bg_remove_average = False
        self._do_not_remove_dark = False
        self._notUniformQeMatrix = None
        self._one_over_notUniformQeMatrix = None
        self._notUniformQe = False
        self._normNotUniformQe = False
        self._gaussian_noise = None

    def trigger_code(self):
        if self.start_time > 0 and self.current_time < self.start_time:
            return

        self._integrated_i.sum(self.local_inputs['in_i'],
                               factor=self.t_to_seconds(self.loop_dt) * self._bandw)

        if (self.current_time + self.loop_dt - self.dt - self.start_time) % self.dt == 0:
            self.apply_binning()
            self.apply_qe()
            self.apply_noise()
            self._pixels.generation_time = self.current_time

<<<<<<< HEAD
                self._pixels.generation_time = self.current_time
                self._integrated_i.i *= 0.0
                self.refresh_outputs = True
            else:
                self.refresh_outputs = False

    def post_trigger(self):
        super().post_trigger()
        if self.refresh_outputs:
            self.outputs['out_pixels'].set_refreshed(self.current_time)
            self.outputs['out_integrated_i'].set_refreshed(self.current_time)
        else:
            self.outputs['out_pixels'].set_not_refreshed()
            self.outputs['out_integrated_i'].set_not_refreshed()
=======
            # Copy integrated intensity into output and then reset it.
            self._output_integrated_i.i[:] = self._integrated_i.i
            self._output_integrated_i.generation_time = self.current_time
            self._integrated_i.i *= 0.0
>>>>>>> 460c40e0

    def apply_noise(self):
        pixels = self._pixels.pixels  # Name change, same reference

        if self._background_noise or self._darkcurrent_noise:
            pixels += (self._background_level + self._darkcurrent_level)

        if self._cte_noise:
            pixels[:] = self.xp.dot(self.xp.dot(self._cte_mat[:, :, 0], pixels), self._cte_mat[:, :, 1])

        if self._cic_noise:
            pixels += self.xp.random.binomial(1, self._cic_level, pixels.shape)
        
        if self._photon_noise:
            pixels[:] = self._photon_rng.poisson(pixels)

        if self._excess_noise:
            ex_ccd_frame = self._excess_delta * pixels
            clamp_generic(1e-10, 1e-10, ex_ccd_frame, xp=self.xp)
            pixels[:] = 1.0 / self._excess_delta * self._excess_rng.gamma(shape=ex_ccd_frame, scale=self._emccd_gain)

        if self._readout_noise:
            ron_vector = self._readout_rng.standard_normal(size=pixels.size)
            pixels += (ron_vector.reshape(pixels.shape) * self._readout_level)

        if self._pixelGains is not None:
            pixels *= self._pixelGains

        if self._photon_noise:
            pixels[:] = self.xp.round(pixels * self._ADU_gain) + self._ADU_bias
            clamp_generic(0, 0, pixels, xp=self.xp)

            if not self._keep_ADU_bias:
                pixels -= self._ADU_bias

            pixels[:] = (pixels / self._ADU_gain)
            if self._excess_noise:
                pixels[:] = (pixels / self._emccd_gain)
            if self._darkcurrent_noise and not self._do_not_remove_dark:
                pixels -= self._darkcurrent_level

            # TODO not used yet
            if self._bg_remove_average and not self._do_not_remove_dark:
                pixels -= self._background_level

        # TODO not used yet
        if self._notUniformQe and self._normNotUniformQe:
            if self._one_over_notUniformQeMatrix is None:
                self._one_over_notUniformQeMatrix = 1 / self._notUniformQeMatrix
            pixels *= self._one_over_notUniformQeMatrix


    def apply_binning(self):
        intensity = self._integrated_i.i

        if self._binning > 1:
            newshape = (intensity.shape[0] // self._binning, intensity.shape[1] // self._binning)
            self._pixels.pixels[:] = rebin2d(intensity, newshape, xp=self.xp)
        else:
            self._pixels.pixels[:] = intensity

    def apply_qe(self):
        if self._qe != 1:
            self._pixels.multiply(self._qe)
        if self._notUniformQe:
            self._pixels.multiply(self._notUniformQeMatrix)

    def setup(self):
        super().setup()<|MERGE_RESOLUTION|>--- conflicted
+++ resolved
@@ -151,11 +151,7 @@
 
         self.inputs['in_i'] = InputValue(type=Intensity)
         self.outputs['out_pixels'] = self._pixels
-<<<<<<< HEAD
-        self.outputs['out_integrated_i'] = self._integrated_i
-=======
         self.outputs['integrated_i'] = self._output_integrated_i
->>>>>>> 460c40e0
 
         # TODO not used yet
         self._keep_ADU_bias = False
@@ -178,14 +174,10 @@
             self.apply_binning()
             self.apply_qe()
             self.apply_noise()
-            self._pixels.generation_time = self.current_time
-
-<<<<<<< HEAD
-                self._pixels.generation_time = self.current_time
-                self._integrated_i.i *= 0.0
-                self.refresh_outputs = True
-            else:
-                self.refresh_outputs = False
+
+            # Copy integrated intensity into output and then reset it.
+            self._output_integrated_i.i[:] = self._integrated_i.i
+            self._integrated_i.i *= 0.0
 
     def post_trigger(self):
         super().post_trigger()
@@ -195,12 +187,6 @@
         else:
             self.outputs['out_pixels'].set_not_refreshed()
             self.outputs['out_integrated_i'].set_not_refreshed()
-=======
-            # Copy integrated intensity into output and then reset it.
-            self._output_integrated_i.i[:] = self._integrated_i.i
-            self._output_integrated_i.generation_time = self.current_time
-            self._integrated_i.i *= 0.0
->>>>>>> 460c40e0
 
     def apply_noise(self):
         pixels = self._pixels.pixels  # Name change, same reference
