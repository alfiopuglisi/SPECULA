import numpy as np

from specula.base_processing_obj import BaseProcessingObj
from specula.connections import InputValue
from specula.base_value import BaseValue


class OpticalGainEstimator(BaseProcessingObj):
    """
    Optical Gain Estimator based on demodulated signals.
    Uses two demodulated values (from delta-command and command) to estimate
    the optical gain of the system.
    
    The optical gain is updated using:
    opticalGain = opticalGain - (1 - demod_delta_cmd/demod_cmd) * gain * opticalGain
    """

    def __init__(self,
                 gain: float,
                 initial_optical_gain: float = 1.0,
                 #idx_array: list = None, # not supported yet
                 #expression: list = None, # not supported yet
                 target_device_idx: int = None,
                 precision: int = None):

        super().__init__(target_device_idx=target_device_idx, precision=precision)

        self.gain = gain
        self.initial_optical_gain = initial_optical_gain

        # Optional advanced output mapping
        # Not supported yet
        self.idx_array = None
        self.expression = None

        # Internal optical gain storage
        self.optical_gain = BaseValue(
            value=self.dtype(initial_optical_gain),
            target_device_idx=target_device_idx
        )

        # Output value (can be different from internal optical_gain if using expressions)
        self.output = BaseValue(
            value=self.dtype(initial_optical_gain),
            target_device_idx=target_device_idx
        )

        # Initialize values
        self.optical_gain.value = self.dtype(self.initial_optical_gain)
        self.output.value = self.dtype(self.initial_optical_gain)

        # Inputs
        self.inputs['in_demod_delta_command'] = InputValue(type=BaseValue)
        self.inputs['in_demod_command'] = InputValue(type=BaseValue)

        # Outputs
        self.outputs['optical_gain'] = self.optical_gain
        self.outputs['output'] = self.output

        self.verbose = False
        self.optical_gain_refreshed = False

    def prepare_trigger(self, t):
        super().prepare_trigger(t)

        self.current_demod_delta_cmd = self.local_inputs['in_demod_delta_command']
        self.current_demod_cmd = self.local_inputs['in_demod_command']
        self.optical_gain_refreshed = False

    def trigger_code(self):
        t = self.current_time

        # Update optical gain if both inputs are ready
        if (self.current_demod_delta_cmd.generation_time == t and
            self.current_demod_cmd.generation_time == t):

            self._update_optical_gain()

        # Calculate output using expressions if provided
        self._calculate_output(t)

    def _update_optical_gain(self):
        """
        Update the internal optical gain based on demodulated signals.
        """
        demod_delta = self.current_demod_delta_cmd.value
        demod_cmd = self.current_demod_cmd.value
        current_gain = self.optical_gain.value

        # Avoid division by zero
        if self.xp.abs(demod_cmd) > 1e-12:
            ratio = demod_delta / demod_cmd
            # Update formula from IDL code
            updated_gain = current_gain - (1.0 - ratio) * self.gain * current_gain

            self.optical_gain.value[:] = updated_gain
            self.optical_gain_refreshed = True

            if self.verbose:
                print(f"Optical gain updated: {float(current_gain):.6f} -> {float(updated_gain):.6f}")
        else:
            if self.verbose:
                print("Warning: demod_command too small, skipping optical gain update")

    def _calculate_output(self, t):
        """
        Calculate output value, potentially using idx_array and expression.
        """
        if self.idx_array is not None and self.expression is not None:
            # Advanced output calculation using expressions
            # This case is not implemented yet
            raise NotImplementedError("Advanced output calculation with idx_array and expression is not implemented.")
        else:
            # Simple case: output equals optical gain
            output = self.optical_gain.value

        # Ensure output doesn't exceed 1.0 (as in IDL code)
        if hasattr(output, '__iter__'):
            output = self.xp.minimum(output, 1.0)
        else:
            output = min(float(output), 1.0)

        # Handle scalar case
        if hasattr(output, '__len__') and len(output) == 1:
            output = float(output[0])

        self.output.value[:] = output

        if self.verbose:
<<<<<<< HEAD
            print(f'Optical gain output: {output}')

    def setup(self):
        """
        Setup the optical gain estimator.
        """
        super().setup()

        # Initialize values
        self.optical_gain.value = self.xp.array([self.initial_optical_gain], dtype=self.dtype)
        self.output.value = self.xp.array([self.initial_optical_gain], dtype=self.dtype)

    def reset_optical_gain(self, value=None):
        """
        Reset the optical gain to initial value or specified value.
        """
        if value is None:
            value = self.initial_optical_gain

        self.optical_gain.value = self.xp.array([value], dtype=self.dtype)
        self.output.value = self.xp.array([value], dtype=self.dtype)

    def get_current_optical_gain(self):
        """
        Get the current optical gain value.
        """
        return float(self.optical_gain.value)

    def post_trigger(self):
        super().post_trigger()
        # Output is always refreshed, optical gain only if it was recalculated.
        self.outputs['output'].set_refreshed(self.current_time)
        if self.optical_gain_refreshed:
            self.outputs['optical_gain'].set_refreshed(self.current_time)
        else:
            self.outputs['optical_gain'].set_not_refreshed()
=======
            print(f'Optical gain output: {output}')
>>>>>>> 460c40e0
<|MERGE_RESOLUTION|>--- conflicted
+++ resolved
@@ -44,10 +44,6 @@
             value=self.dtype(initial_optical_gain),
             target_device_idx=target_device_idx
         )
-
-        # Initialize values
-        self.optical_gain.value = self.dtype(self.initial_optical_gain)
-        self.output.value = self.dtype(self.initial_optical_gain)
 
         # Inputs
         self.inputs['in_demod_delta_command'] = InputValue(type=BaseValue)
@@ -127,34 +123,7 @@
         self.output.value[:] = output
 
         if self.verbose:
-<<<<<<< HEAD
             print(f'Optical gain output: {output}')
-
-    def setup(self):
-        """
-        Setup the optical gain estimator.
-        """
-        super().setup()
-
-        # Initialize values
-        self.optical_gain.value = self.xp.array([self.initial_optical_gain], dtype=self.dtype)
-        self.output.value = self.xp.array([self.initial_optical_gain], dtype=self.dtype)
-
-    def reset_optical_gain(self, value=None):
-        """
-        Reset the optical gain to initial value or specified value.
-        """
-        if value is None:
-            value = self.initial_optical_gain
-
-        self.optical_gain.value = self.xp.array([value], dtype=self.dtype)
-        self.output.value = self.xp.array([value], dtype=self.dtype)
-
-    def get_current_optical_gain(self):
-        """
-        Get the current optical gain value.
-        """
-        return float(self.optical_gain.value)
 
     def post_trigger(self):
         super().post_trigger()
@@ -163,7 +132,4 @@
         if self.optical_gain_refreshed:
             self.outputs['optical_gain'].set_refreshed(self.current_time)
         else:
-            self.outputs['optical_gain'].set_not_refreshed()
-=======
-            print(f'Optical gain output: {output}')
->>>>>>> 460c40e0
+            self.outputs['optical_gain'].set_not_refreshed()