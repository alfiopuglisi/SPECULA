<<<<<<< HEAD
from specula import fuse, show_in_profiler, RAD2ASEC
=======
from specula import fuse
>>>>>>> 024ec8a2

from specula.base_processing_obj import BaseProcessingObj
from specula.base_value import BaseValue
from specula.connections import InputValue
from specula.data_objects.electric_field import ElectricField
from specula.lib.make_xy import make_xy
from specula.data_objects.intensity import Intensity
from specula.lib.make_mask import make_mask
from specula.lib.toccd import toccd


@fuse(kernel_name='pyr1_fused')
def pyr1_fused(u_fp, ffv, fpsf, masked_exp, xp):
    psf = xp.real(u_fp * xp.conj(u_fp))
    fpsf += psf * ffv
    u_fp_pyr = u_fp * masked_exp
    return u_fp_pyr


@fuse(kernel_name='pyr1_abs2')
def pyr1_abs2(v, norm, ffv, xp):
    v_norm = v * norm
    return xp.real(v_norm * xp.conj(v_norm)) * ffv


class ModulatedPyramid(BaseProcessingObj):
    def __init__(self,
                 pixel_pupil: int,
                 pixel_pitch: float,
                 wavelengthInNm: float,
                 fov: float,
                 pup_diam: int,
                 output_resolution: int,
                 mod_amp: float = 3.0,
                 mod_step: int = None,
                 fov_errinf: float = 0.5,
                 fov_errsup: float = 2,
                 pup_dist: int = None,
                 pup_margin: int = 2,
                 fft_res: float = 3.0,
                 fp_obs: float = None,
                 pup_shifts = (0.0, 0.0),
                 pyr_tlt_coeff: float = None,
                 pyr_edge_def_ld: float = 0.0,
                 pyr_tip_def_ld: float = 0.0,
                 pyr_tip_maya_ld: float = 0.0,
                 min_pup_dist: float = None,
                 rotAnglePhInDeg: float = 0.0,
                 target_device_idx: int = None,
                 precision: int = None
                ):
        super().__init__(target_device_idx=target_device_idx, precision=precision)

        result = self.calc_geometry(pixel_pupil, pixel_pitch, wavelengthInNm, fov, pup_diam, ccd_side=output_resolution,
                                            fov_errinf=fov_errinf, fov_errsup=fov_errsup, pup_dist=pup_dist, pup_margin=pup_margin,
                                            fft_res=fft_res, min_pup_dist=min_pup_dist)

        wavelengthInNm = result['wavelengthInNm']
        fov_res = result['fov_res']
        fp_masking = result['fp_masking']
        fft_res = result['fft_res']
        tilt_scale = result['tilt_scale']
        fft_sampling = result['fft_sampling']
        fft_padding = result['fft_padding']
        fft_totsize = result['fft_totsize']
        toccd_side = result['toccd_side']
        final_ccd_side = result['final_ccd_side']

        # Compute focal plane central obstruction dimension ratio                 
        fp_obsratio = fp_obs / (fft_totsize / fft_res) if fp_obs is not None else 0

        self.wavelength_in_nm = wavelengthInNm
        self.fov_res = fov_res
        self.fft_res = fft_res
        self.tilt_scale = tilt_scale
        self.fft_sampling = fft_sampling
        self.fft_padding = fft_padding
        self.fft_totsize = fft_totsize
        self.toccd_side = int(toccd_side)
        self.final_ccd_side = final_ccd_side
        self.pyr_tlt_coeff = pyr_tlt_coeff
        self.pyr_edge_def_ld = pyr_edge_def_ld
        self.pyr_tip_def_ld = pyr_tip_def_ld
        self.pyr_tip_maya_ld = pyr_tip_maya_ld
        self.rotAnglePhInDeg = rotAnglePhInDeg
        self.pup_shifts = pup_shifts

        min_mod_step = round(max([1., mod_amp / 2. * 8.])) * 2.
        if mod_step is None:
            mod_step = min_mod_step
        else:
            if mod_step < min_mod_step:
                print(f' Attention mod_step={mod_step} is too low!')
                print(f' Would you like to change it to {min_mod_step}? [y,n]')
                ans = input()
                if ans.lower() == 'y':
                    print(' mod_step changed.')
                    mod_step = min_mod_step

        self.out_i = Intensity(final_ccd_side, final_ccd_side, precision=self.precision, target_device_idx=self.target_device_idx)
        self.psf_tot = BaseValue(self.xp.zeros((fft_totsize, fft_totsize), dtype=self.dtype), target_device_idx=self.target_device_idx)
        self.psf_bfm = BaseValue(self.xp.zeros((fft_totsize, fft_totsize), dtype=self.dtype), target_device_idx=self.target_device_idx)
        self.out_transmission = BaseValue(0, target_device_idx=self.target_device_idx)

        self.inputs['in_ef'] = InputValue(type=ElectricField)
        self.outputs['out_i'] = self.out_i
        self.outputs['out_psf_tot'] = self.psf_tot
        self.outputs['out_psf_bfm'] = self.psf_bfm
        self.outputs['out_transmission'] = self.out_transmission

        self.pyr_tlt = self.get_pyr_tlt(fft_sampling, fft_padding)
        self.tlt_f = self.get_tlt_f(fft_sampling, fft_padding)
        self.tilt_x = self.get_modulation_tilt(fft_sampling, X=True)
        self.tilt_y = self.get_modulation_tilt(fft_sampling, Y=True)
        self.fp_mask = self.get_fp_mask(fft_totsize, fp_masking, obsratio=fp_obsratio)

        self.extended_source_in_on = False
        iu = 1j  # complex unit
        myexp = self.xp.exp(-2 * self.xp.pi * iu * self.pyr_tlt, dtype=self.complex_dtype)
        self.shifted_masked_exp = self.xp.fft.fftshift(myexp * self.fp_mask)

        # Pre-computation of ttexp will be done when mod_steps will be set or re-set
        if int(mod_step) != mod_step:
            raise ValueError('Modulation step number is not an integer')

        self.pup_pyr_tot = self.xp.zeros((self.fft_totsize, self.fft_totsize), dtype=self.dtype)
        self.psf_bfm_arr = self.xp.zeros((self.fft_totsize, self.fft_totsize), dtype=self.dtype)
        self.psf_tot_arr = self.xp.zeros((self.fft_totsize, self.fft_totsize), dtype=self.dtype)
        self.mod_amp = mod_amp
        self.mod_steps = int(mod_step)
        self.ttexp = None
        self.ttexp_shape = None
        self.cache_ttexp()
        self.u_tlt = self.xp.zeros((self.mod_steps, self.fft_totsize, self.fft_totsize), dtype=self.complex_dtype)
        self.plan1 = self.get_fft_plan(self.u_tlt[0], axes=(-2, -1), value_type='C2C')
        self.roll_array = [self.fft_padding//2, self.fft_padding//2]
        self.roll_axis = [0,1]
        self.ifft_norm = 1.0 / (self.fft_totsize * self.fft_totsize)
        # These two are used in the graph-launched trigger code and we manage them separately
        self.pyr_image = self.xp.zeros((self.fft_totsize, self.fft_totsize), dtype=self.dtype)
        self.fpsf = self.xp.zeros((self.fft_totsize, self.fft_totsize), dtype=self.dtype)
        self.transmission = self.xp.zeros(1, dtype=self.dtype)
        self.ef = self.xp.zeros((fft_sampling, fft_sampling), dtype=self.complex_dtype)

    def calc_geometry(self,
        DpupPix,                # number of pixels of input phase array
        pixel_pitch,            # pixel sampling [m] of DpupPix
        lambda_,                # working lambda of the sensor [nm]
        FoV,                    # requested FoV in arcsec
        pup_diam,               # pupil diameter in subapertures
        ccd_side,               # requested output ccd side, in pixels
        fov_errinf=0.1,         # accepted error in reducing FoV, default = 0.1 (-10%)
        fov_errsup=0.5,         # accepted error in enlarging FoV, default = 0.5 (+50%)
        pup_dist=None,          # pupil distance in subapertures, optional
        pup_margin=2,           # zone of respect around pupils for margins, optional, default=2px
        fft_res=3.0,            # requested minimum PSF sampling, 1.0 = 1 pixel / PSF, default=3.0
        min_pup_dist=None,
        NOTEST=False            # skip the time estimation done with a test pyramid
    ):
        # Calculate pup_distance if not given, using the pup_margin
        if pup_dist is None:
            pup_dist = pup_diam + pup_margin * 2

        if min_pup_dist is None:
            min_pup_dist = pup_diam + pup_margin * 2

        if pup_dist < min_pup_dist:
            print(f"Error: pup_dist (px) = {pup_dist} is not enough to hold the pupil geometry. Minimum allowed distance is {min_pup_dist}")
            return 0

        min_ccd_side = pup_dist + pup_diam + pup_margin * 2
        if ccd_side < min_ccd_side:
            print(f"Error: ccd_side (px) = {ccd_side} is not enough to hold the pupil geometry. Minimum allowed side is {min_ccd_side}")
            return 0

        D = DpupPix * pixel_pitch
        Fov_internal = lambda_ * 1e-9 / D * (D / pixel_pitch) * RAD2ASEC

        minfov = FoV * (1 - fov_errinf)
        maxfov = FoV * (1 + fov_errsup)
        fov_res = 1.0

        if Fov_internal < minfov:
            fov_res = int(minfov / Fov_internal)
            if Fov_internal * fov_res < minfov:
                fov_res += 1

        if Fov_internal > maxfov:
            print("Error: Calculated FoV is higher than maximum accepted FoV.")
            print("Please revise error margin, or the input phase dimension and/or pitch")
            return 0

        if fov_res > 1:
            Fov_internal *= fov_res
            print(f"Interpolated FoV (arcsec): {Fov_internal:.2f}")
            print(f"Warning: reaching the requested FoV requires {fov_res}x interpolation of input phase array.")
            print("Consider revising the input phase dimension and/or pitch to improve performance.")

        fp_masking = FoV / Fov_internal

        if Fov_internal != FoV:
            print(f"FoV reduction from {Fov_internal:.2f} to {FoV:.2f} will be performed with a focal plane mask")

        DpupPixFov = DpupPix * fov_res
        fft_res_min = (pup_dist + pup_diam) / pup_diam * 1.1
        if fft_res < fft_res_min:
            fft_res = fft_res_min

        internal_ccd_side = self.xp.around(fft_res * pup_diam / 2) * 2
        fft_res = internal_ccd_side / float(pup_diam)

        totsize = self.xp.around(DpupPixFov * fft_res / 2) * 2
        fft_res = totsize / float(DpupPixFov)

        padding = self.xp.around((DpupPixFov * fft_res - DpupPixFov) / 2) * 2

        results = {
            'fov_res': fov_res,
            'fp_masking': fp_masking,
            'fft_res': fft_res,
            'tilt_scale': fft_res / ((pup_dist / float(pup_diam)) / 2.0),
            'fft_sampling': int(DpupPixFov),
            'fft_padding': int(padding),
            'fft_totsize': int(totsize),
            'wavelengthInNm': lambda_,
            'toccd_side': internal_ccd_side,
            'final_ccd_side': ccd_side
        }

        return results

    def set_extended_source(self, source):
        self.extSource = source
        self.extended_source_in_on = True

        self.ext_xtilt = self.zern(2, make_xy(self.fft_sampling, 1.0), xp=self.xp)
        self.ext_ytilt = self.zern(3, make_xy(self.fft_sampling, 1.0), xp=self.xp)
        self.ext_focus = self.zern(4, make_xy(self.fft_sampling, 1.0), xp=self.xp)

        if source.npoints <= 0:
            raise ValueError('ERROR: number of points of extended source is <= 0!')
        else:
            self.mod_steps = source.npoints

        print(f'modulated_pyramid --> Setting up extended source with {self.mod_steps} points')

        iu = 1j  # complex unit
        
        self.ttexp = self.xp.ndarray(shape=(self.mod_steps, self.tilt_x.shape[0], self.tilt_x.shape[1]), dtype=self.complex_dtype)

        for tt in range(self.mod_steps):
            raise NotImplementedError("Extended source is not implemented")
            # TODO does not work
            angle = 2 * self.xp.pi * (tt / self.mod_steps)
            pup_tt = source.coeff_tiltx[tt] * self.ext_xtilt + source.coeff_tilty[tt] * self.ext_ytilt
            pup_focus = -1 * source.coeff_focus[tt] * self.ext_focus
            self.ttexp[tt, :, :] = self.xp.exp(-iu * (pup_tt + pup_focus))

        i = source.coeff_flux
        idx = self.xp.where(self.xp.abs(i) < self.xp.max(self.xp.abs(i)) * 1e-5)[0]
        if len(idx[0]) > 0:
            i[idx] = 0
        self.ttexp_shape = self.ttexp.shape
        self.flux_factor_vector = i
        self.ffv = self.flux_factor_vector[:, self.xp.newaxis, self.xp.newaxis]
        self.factor = 1.0 / self.xp.sum(self.flux_factor_vector)

    def get_pyr_tlt(self, p, c):
        A = int((p + c) // 2)
        pyr_tlt = self.xp.zeros((2 * A, 2 * A), dtype=self.dtype)
        y, x = self.xp.mgrid[0:A,0:A]

        if self.pyr_tlt_coeff is not None:
            raise NotImplementedError('pyr_tlt_coeff is not tested yet')

            k = self.pyr_tlt_coeff

            tlt_basis = y
            tlt_basis -= self.xp.mean(tlt_basis)

            pyr_tlt[0:A, 0:A] = k[0, 0] * tlt_basis + k[1, 0] * tlt_basis.T
            pyr_tlt[A:2*A, 0:A] = k[0, 1] * tlt_basis + k[1, 1] * tlt_basis.T
            pyr_tlt[A:2*A, A:2*A] = k[0, 2] * tlt_basis + k[1, 2] * tlt_basis.T
            pyr_tlt[0:A, A:2*A] = k[0, 3] * tlt_basis + k[1, 3] * tlt_basis.T

            pyr_tlt[0:A, 0:A] -= self.xp.min(pyr_tlt[0:A, 0:A])
            pyr_tlt[A:2*A, 0:A] -= self.xp.min(pyr_tlt[A:2*A, 0:A])
            pyr_tlt[A:2*A, A:2*A] -= self.xp.min(pyr_tlt[A:2*A, A:2*A])
            pyr_tlt[0:A, A:2*A] -= self.xp.min(pyr_tlt[0:A, A:2*A])

        else:
            #pyr_tlt[0:A, 0:A] = tlt_basis + tlt_basis.T
            #pyr_tlt[A:2*A, 0:A] = A - 1 - tlt_basis + tlt_basis.T
            #pyr_tlt[A:2*A, A:2*A] = 2 * A - 2 - tlt_basis - tlt_basis.T
            #pyr_tlt[0:A, A:2*A] = A - 1 + tlt_basis - tlt_basis.T
            pyr_tlt[:A, :A] = x + y
            pyr_tlt[:A, A:] = x[:,::-1] + y
            pyr_tlt[A:, :A] = x + y[::-1]
            pyr_tlt[A:, A:] = x[:,::-1] + y[::-1]

        xx, yy = make_xy(A * 2, A, xp=self.xp)

        # distance from edge
        dx = self.xp.sqrt(xx ** 2)
        dy = self.xp.sqrt(yy ** 2)
        idx_edge = self.xp.where((dx <= self.pyr_edge_def_ld * self.fft_res / 2) | 
                            (dy <= self.pyr_edge_def_ld * self.fft_res / 2))[0]
        if len(idx_edge) > 0:
            pyr_tlt[idx_edge] = self.xp.max(pyr_tlt) * self.xp.random.rand(len(idx_edge[0]))
            print(f'get_pyr_tlt: {len(idx_edge[0])} pixels set to 0 to consider pyramid imperfect edges')

        # distance from tip
        d = self.xp.sqrt(xx ** 2 + yy ** 2)
        idx_tip = self.xp.where(d <= self.pyr_tip_def_ld * self.fft_res / 2)[0]
        if len(idx_tip) > 0:
            pyr_tlt[idx_tip] = self.xp.max(pyr_tlt) * self.xp.random.rand(len(idx_tip[0]))
            print(f'get_pyr_tlt: {len(idx_tip[0])} pixels set to 0 to consider pyramid imperfect tip')

        # distance from tip
        idx_tip_m = self.xp.where(d <= self.pyr_tip_maya_ld * self.fft_res / 2)[0]
        if len(idx_tip_m) > 0:
            pyr_tlt[idx_tip_m] = self.xp.min(pyr_tlt[idx_tip_m])
            print(f'get_pyr_tlt: {len(idx_tip_m[0])} pixels set to 0 to consider pyramid imperfect tip')

        return pyr_tlt / self.tilt_scale

    def get_tlt_f(self, p, c):
        iu = 1j  # complex unit
        p = int(p)
        xx, yy = make_xy(2 * p, p, quarter=True, zero_sampled=True, xp=self.xp)
        tlt_g = xx + yy

        tlt_f = self.xp.exp(-2 * self.xp.pi * iu * tlt_g / (2 * (p + c)), dtype=self.complex_dtype)
        return tlt_f

    def get_fp_mask(self, totsize, mask_ratio, obsratio=0):
        return make_mask(totsize, diaratio=mask_ratio, obsratio=obsratio, xp=self.xp)

    def get_modulation_tilt(self, p, X=False, Y=False):
        p = int(p)
        xx, yy = make_xy(p, p // 2, xp=self.xp)
        mm = self.minmax(xx)
        tilt_x = xx * self.xp.pi / ((mm[1] - mm[0]) / 2)
        tilt_y = yy * self.xp.pi / ((mm[1] - mm[0]) / 2)

        if X:
            return tilt_x
        if Y:
            return tilt_y

    def cache_ttexp(self):
        if not self.extended_source_in_on:
            del self.ttexp
            if self.mod_steps <= 0:
                return

            iu = 1j  # complex unit

            self.ttexp = self.xp.ndarray(shape=(self.mod_steps, self.tilt_x.shape[0], self.tilt_x.shape[1]), dtype=self.complex_dtype)
            for tt in range(self.mod_steps):
                angle = 2 * self.xp.pi * (tt / self.mod_steps)
                pup_tt = self.mod_amp * self.xp.sin(angle) * self.tilt_x + \
                         self.mod_amp * self.xp.cos(angle) * self.tilt_y
                self.ttexp[tt, :, :] = self.xp.exp(-iu * pup_tt, dtype=self.complex_dtype)

            self.flux_factor_vector = self.xp.ones(self.mod_steps, dtype=self.dtype)
            self.ffv = self.flux_factor_vector[:, self.xp.newaxis, self.xp.newaxis]
            self.factor = 1.0 / self.xp.sum(self.flux_factor_vector)
            self.ttexp_shape = self.ttexp.shape

    def prepare_trigger(self, t):
        super().prepare_trigger(t)
        self.in_ef = self.local_inputs['in_ef']
        #if self.extended_source_in_on and self.extSourcePsf is not None:
        #    if self.extSourcePsf.generation_time == self.current_time:
        #        if self.xp.sum(self.xp.abs(self.extSourcePsf.value)) > 0:
        #            self.extSource.updatePsf(self.extSourcePsf.value)
        #            self.flux_factor_vector = self.extSource.coeff_flux
        #            self.ffv = self.flux_factor_vector[:, self.xp.newaxis, self.xp.newaxis]
        #            self.factor = 1.0 / self.xp.sum(self.flux_factor_vector)

        #if self.rotAnglePhInDeg != 0:
        #    self.ef_size = self.in_ef.size
        #    A = (self.ROT_AND_SHIFT_IMAGE(self.in_ef.A, self.rotAnglePhInDeg, [0, 0], 1, use_interpolate=True) >= 0.5).astype(self.xp.uint8)
        #    phi_at_lambda = self.ROT_AND_SHIFT_IMAGE(self.in_ef.phi_at_lambda(self.wavelength_in_nm), self.rotAnglePhInDeg, [0, 0], 1, use_interpolate=True)
        #    self.ef[:] = self.xp.complex64(self.xp.rebin(A, (self.ef_size[0] * self.fov_res, self.ef_size[1] * self.fov_res)) + 
        #                      self.xp.rebin(phi_at_lambda, (self.ef_size[0] * self.fov_res, self.ef_size[1] * self.fov_res)) * 1j)
        #else:
        #if self.fov_res != 1:
        #self.ef[:] = self.xp.complex64(self.xp.rebin(self.in_ef.A, (self.ef_size[0] * self.fov_res, self.ef_size[1] * self.fov_res)) + 
        #                        self.xp.rebin(self.in_ef.phi_at_lambda(self.wavelength_in_nm), (self.ef_size[0] * self.fov_res, self.ef_size[1] * self.fov_res)) * 1j)
        #else:

        self.in_ef.ef_at_lambda(self.wavelength_in_nm, out=self.ef)

    def trigger_code(self):
        u_tlt_const = self.ef * self.tlt_f
        tmp = u_tlt_const[self.xp.newaxis, :, :] * self.ttexp
        self.u_tlt[:, 0:self.ttexp_shape[1], 0:self.ttexp_shape[2]] = tmp
        self.pyr_image *=0
        self.fpsf *=0

        with self.plan1:
            for i in range(0, self.mod_steps):
                u_fp = self.xp.fft.fft2(self.u_tlt[i], axes=(-2, -1))
                u_fp_pyr = pyr1_fused(u_fp, self.ffv[i], self.fpsf, self.shifted_masked_exp, xp=self.xp)

                # 'forward' normalization is faster and we normalize correctly later in pyr1_abs2()
                pyr_ef = self.xp.fft.ifft2(u_fp_pyr, axes=(-2, -1), norm='forward')
                self.pyr_image += pyr1_abs2(pyr_ef, self.ifft_norm , self.ffv[i], xp=self.xp)

        self.psf_bfm_arr[:] = self.xp.fft.fftshift(self.fpsf)
        self.psf_tot_arr[:] = self.psf_bfm_arr * self.fp_mask
        self.pup_pyr_tot[:] = self.xp.roll(self.pyr_image, self.roll_array, self.roll_axis )
        self.pup_pyr_tot *= self.factor
        self.psf_tot_arr *= self.factor
        self.psf_bfm_arr *= self.factor
        self.transmission[:] = self.xp.sum(self.psf_tot_arr) / self.xp.sum(self.psf_bfm_arr)

    def post_trigger(self):
        phot = self.in_ef.S0 * self.xp.sum(self.in_ef.A) * (self.in_ef.pixel_pitch ** 2)
        self.pup_pyr_tot *= (phot / self.xp.sum(self.pup_pyr_tot)) * self.transmission
        # super().post_trigger()
        
#        if phot == 0: slows down?
#            print('WARNING: total intensity at PYR entrance is zero')
        # TODO handle shifts as an input from a func generator (for time-varying shifts)
        #if self.pup_shifts is not None and self.pup_shifts != (0.0, 0.0):
        #    image = self.xp.pad(self.pup_pyr_tot, 1, mode='constant')
        #    imscale = float(self.fft_totsize) / float(self.toccd_side)
#            pup_shiftx = self.pup_shifts[0] * imscale
#            pup_shifty = self.pup_shifts[1] * imscale

#            image = self.interpolate(image, self.xp.arange(self.fft_totsize + 2) - pup_shiftx, 
#                                     self.xp.arange(self.fft_totsize + 2) - pup_shifty, grid=True, missing=0)
#            self.pup_pyr_tot = image[1:-1, 1:-1]
        
        ccd_internal = toccd(self.pup_pyr_tot, (self.toccd_side, self.toccd_side), xp=self.xp)

        if self.final_ccd_side > self.toccd_side:
            delta = (self.final_ccd_side - self.toccd_side) // 2
            ccd = self.xp.zeros((self.final_ccd_side, self.final_ccd_side), dtype=self.dtype)
            ccd[delta:delta + ccd_internal.shape[0], delta:delta + ccd_internal.shape[1]] = ccd_internal
        elif self.final_ccd_side < self.toccd_side:
            delta = (self.toccd_side - self.final_ccd_side) // 2
            ccd = ccd_internal[delta:delta + self.final_ccd_side, delta:delta + self.final_ccd_side]
        else:
            ccd = ccd_internal
        self.out_i.i = ccd
        self.out_i.generation_time = self.current_time
        self.psf_tot.value = self.psf_tot_arr
        self.psf_tot.generation_time = self.current_time
        self.psf_bfm.value = self.psf_bfm_arr
        self.psf_bfm.generation_time = self.current_time
        self.out_transmission.value = self.transmission
        self.out_transmission.generation_time = self.current_time
    
    def setup(self, loop_dt, loop_niters):
        super().setup(loop_dt, loop_niters)

        super().build_stream()
        if not self.extended_source_in_on:
            if self.mod_steps < self.xp.around(2 * self.xp.pi * self.mod_amp):
                raise Exception(f'Number of modulation steps is too small ({self.mod_steps}), it must be at least 2*pi times the modulation amplitude ({self.xp.around(2 * self.xp.pi * self.mod_amp)})!')

    def hdr(self, hdr):
        hdr['MODAMP'] = self.mod_amp
        hdr['MODSTEPS'] = self.mod_steps
    
    def minmax(self, array):
        return self.xp.min(array), self.xp.max(array)

    # TODO needed for extended source
    @staticmethod
    def zern(mode, xx, yy):
        raise NotImplementedError

    # TODO needed for shifts
    @staticmethod
    def interpolate(image, x, y, grid=False, missing=0):
        raise NotImplementedError

    # TODO needed for image rotation
    @staticmethod
    def ROT_AND_SHIFT_IMAGE(image, angle, shift, scale, use_interpolate=False):
        raise NotImplementedError<|MERGE_RESOLUTION|>--- conflicted
+++ resolved
@@ -1,8 +1,4 @@
-<<<<<<< HEAD
 from specula import fuse, show_in_profiler, RAD2ASEC
-=======
-from specula import fuse
->>>>>>> 024ec8a2
 
 from specula.base_processing_obj import BaseProcessingObj
 from specula.base_value import BaseValue
