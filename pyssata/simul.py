
import re
import typing
import inspect
import importlib
from pyssata.base_processing_obj import BaseProcessingObj

from pyssata.factory import Factory
from pyssata.lib.flatten import flatten
from pyssata.calib_manager import CalibManager
from pyssata.processing_objects.datastore import Datastore

import yaml
import io

class Simul():
    '''
    Simulation organizer
    '''
    def __init__(self, param_file):        
        self.param_file = param_file
        self.objs = {}

    def _camelcase_to_snakecase(self, s):
        tokens = re.findall('[A-Z]+[0-9a-z]*', s)
        return '_'.join([x.lower() for x in tokens])

    def _import_class(self, classname):
        modulename = self._camelcase_to_snakecase(classname)
        try:
            mod = importlib.import_module(f'pyssata.processing_objects.{modulename}')
        except ModuleNotFoundError:
            try:
                mod = importlib.import_module(f'pyssata.data_objects.{modulename}')
            except ModuleNotFoundError:
                mod = importlib.import_module(f'pyssata.display.{modulename}')
        return getattr(mod, classname)

    def _get_type_hints(self, type):
        hints ={}
        for x in type.__mro__:
            hints.update(typing.get_type_hints(getattr(x, '__init__')))
        return hints
    
    def _handle_lists(self, parname, f, lst):
        if parname.endswith('_list'):
            return parname[:-5], [f(y) for y in lst]
    
    def _resolve(self, x):
        return self.resolve_output(x)

    def resolve_output(self, output_name):
        if '.' in output_name:
            obj_name, attr_name = output_name.split('.')
            # TODO will be replaced by input/output get/set methods
            output_ref = getattr(self.objs[obj_name], attr_name)
        else:
            output_ref = self.objs[output_name]
        return output_ref

    def connect_datastore(self, store, params):
        if 'store' in params['main']:
            for name, output_ref in params['main']['store'].items():
                output = self.resolve_output(output_ref)
                store.add(output, name=name)

    def build_objects(self, params):
        main = params['main']
        cm = CalibManager(main['root_dir'])
        skip_pars = 'class inputs'.split()

        # Initialize housekeeping objects
        factory = Factory(params['main'])

<<<<<<< HEAD
        for key, pars in params.items():
            if key in 'pupilstop slopec psf on_axis_source prop atmo seeing wind_speed wind_direction pyramid detector control dm rec'.split():
=======
        # Initialize processing objects (waiting for porting of the relevant constructors)
        pyr_params = params['pyramid'].copy()
        ccd_params = params['detector'].copy()
        if 'inputs' in pyr_params:
            del pyr_params['inputs']
        if 'inputs' in ccd_params:
            del ccd_params['inputs']
        pyramid = factory.get_modulated_pyramid(pyr_params)
        detector = factory.get_ccd(ccd_params)

        for key, pars in params.items():
            if key in 'pupilstop slopec psf on_axis_source prop atmo seeing wind_speed wind_direction control dm rec sc_disp sr_disp ph_disp dm_disp psf_disp'.split():
>>>>>>> 84b2d593
                print(key, pars)
                try:
                    classname = pars['class']
                except KeyError:
                    raise KeyError(f'Object {key} does not define the "class" parameter')

                klass = self._import_class(classname)
                args = inspect.getfullargspec(getattr(klass, '__init__')).args
                hints = self._get_type_hints(klass)

                pars2 = {}
                for name, value in pars.items():
                    if name in skip_pars:
                        continue

                    if name.endswith('_list_ref'):
                        data = [self.resolve_output(x) for x in value]
                        pars2[name[:-4]] = data

                    elif name.endswith('_dict_ref'):
                        data = {x : self.resolve_output(x) for x in value}
                        pars2[name[:-4]] = data

                    elif name.endswith('_ref'):
                        data = self.resolve_output(value)
                        pars2[name[:-4]] = data

                    elif name.endswith('_data'):
                        data = cm.read_data(value)
                        pars2[name[:-5]] = data

                    elif name.endswith('_object'):
                        parname = name[:-7]
                        if parname in hints:
                            partype = hints[parname]
                            filename = cm.filename(parname, value)  # TODO use partype instead of parname?
                            parobj = partype.restore(filename)
                            pars2[parname] = parobj
                        else:
                            raise ValueError(f'No type hint for parameter {parname} of class {classname}')

                    else:
                        pars2[name] = value

                # Add global and class-specific params if needed
                my_params = {k: main[k] for k in args if k in main}
                if 'data_dir' in args:  # TODO special case
                    my_params['data_dir'] = cm.root_subdir(classname)
                my_params.update(pars2)
                self.objs[key] = klass(**my_params)


    def connect_objects(self, params):
        for dest_object, pars in params.items():
            if 'inputs' not in pars:
                continue
            for input_name, output_name in pars['inputs'].items():
                if not input_name in self.objs[dest_object].inputs:
                    raise ValueError(f'Object {dest_object} does does not have an input called {input_name}')
                if not isinstance(output_name, (str, list)):
                    raise ValueError(f'Object {dest_object}: invalid input definition type {type(output_name)}')

                wanted_type = self.objs[dest_object].inputs[input_name].type
                if isinstance(output_name, str):
                    output_ref = self.resolve_output(output_name)
                    if not isinstance(output_ref, wanted_type):
                        raise ValueError(f'Input {input_name}: output {output_ref} is not of type {wanted_type}')

                elif isinstance(output_name, list):
                    outputs = [self.resolve_output(x) for x in output_name]
                    output_ref = flatten(outputs)
                    for output in output_ref:
                        if not isinstance(output, wanted_type):
                            raise ValueError(f'Input {input_name}: output {output} is not of type {wanted_type}')

                # TODO will be replaced by input/output get/set methods
                setattr(self.objs[dest_object], input_name, output_ref)

    def run(self):
        params = {}
        # Read YAML file
        with open(self.param_file, 'r') as stream:
            params = yaml.safe_load(stream)

        # Initialize housekeeping objects
        factory = Factory(params['main'])
        loop = factory.get_loop_control()
        store = Datastore(params['main']['store_dir'])

        # Actual creation code
        self.build_objects(params)

        # TODO temporary hack, locals() does not work
        for name, obj in self.objs.items():
            globals()[name] = obj
                        
<<<<<<< HEAD
        # Initialize display objects
        sc_disp = SlopecDisplay(self.objs['slopec'], disp_factor=4)
        sr_disp = PlotDisplay(self.objs['psf'].out_sr, window=11, title='SR')
        ph_disp = PhaseDisplay(self.objs['prop'].pupil_dict['on_axis_source'], window=12, disp_factor=2)
        dm_disp = PhaseDisplay(self.objs['dm'].out_layer, window=13, title='DM')
        psf_disp = PSFDisplay(self.objs['psf'].out_psf, window=14,  title='PSF')

=======
>>>>>>> 84b2d593
        self.connect_objects(params)
        self.connect_datastore(store, params)

        # Build loop
        for name, obj in self.objs.items():
            if isinstance(obj, BaseProcessingObj):
                if name not in ['control']:
                    loop.add(obj)
        loop.add(store)
<<<<<<< HEAD
    
       # loop.add(sc_disp)
       # loop.add(sr_disp)
       # loop.add(ph_disp)
       # loop.add(dm_disp)
       # loop.add(psf_disp)
=======
>>>>>>> 84b2d593

        # Run simulation loop
        loop.run(run_time=params['main']['total_time'], dt=params['main']['time_step'], speed_report=True)

        print(f"Mean Strehl Ratio (@{params['psf']['wavelengthInNm']}nm) : {store.mean('sr', init=min([50, 0.1 * params['main']['total_time'] / params['main']['time_step']]) * 100.)}")

        # Saving method with a single sav file
        store.save('save_file.pickle')

        # Alternative saving method:
        # tn = store.save_tracknum(dir=dir, params=params, nodlm=True, noolformat=True, compress=True, saveFloat=saveFloat)<|MERGE_RESOLUTION|>--- conflicted
+++ resolved
@@ -12,6 +12,7 @@
 
 import yaml
 import io
+
 
 class Simul():
     '''
@@ -69,76 +70,59 @@
         cm = CalibManager(main['root_dir'])
         skip_pars = 'class inputs'.split()
 
-        # Initialize housekeeping objects
-        factory = Factory(params['main'])
+        for key, pars in params.items():
+            if key == 'main':
+                continue
+            print(key, pars)
+            try:
+                classname = pars['class']
+            except KeyError:
+                raise KeyError(f'Object {key} does not define the "class" parameter')
 
-<<<<<<< HEAD
-        for key, pars in params.items():
-            if key in 'pupilstop slopec psf on_axis_source prop atmo seeing wind_speed wind_direction pyramid detector control dm rec'.split():
-=======
-        # Initialize processing objects (waiting for porting of the relevant constructors)
-        pyr_params = params['pyramid'].copy()
-        ccd_params = params['detector'].copy()
-        if 'inputs' in pyr_params:
-            del pyr_params['inputs']
-        if 'inputs' in ccd_params:
-            del ccd_params['inputs']
-        pyramid = factory.get_modulated_pyramid(pyr_params)
-        detector = factory.get_ccd(ccd_params)
+            klass = self._import_class(classname)
+            args = inspect.getfullargspec(getattr(klass, '__init__')).args
+            hints = self._get_type_hints(klass)
 
-        for key, pars in params.items():
-            if key in 'pupilstop slopec psf on_axis_source prop atmo seeing wind_speed wind_direction control dm rec sc_disp sr_disp ph_disp dm_disp psf_disp'.split():
->>>>>>> 84b2d593
-                print(key, pars)
-                try:
-                    classname = pars['class']
-                except KeyError:
-                    raise KeyError(f'Object {key} does not define the "class" parameter')
+            pars2 = {}
+            for name, value in pars.items():
+                if name in skip_pars:
+                    continue
 
-                klass = self._import_class(classname)
-                args = inspect.getfullargspec(getattr(klass, '__init__')).args
-                hints = self._get_type_hints(klass)
+                if name.endswith('_list_ref'):
+                    data = [self.resolve_output(x) for x in value]
+                    pars2[name[:-4]] = data
 
-                pars2 = {}
-                for name, value in pars.items():
-                    if name in skip_pars:
-                        continue
+                elif name.endswith('_dict_ref'):
+                    data = {x : self.resolve_output(x) for x in value}
+                    pars2[name[:-4]] = data
 
-                    if name.endswith('_list_ref'):
-                        data = [self.resolve_output(x) for x in value]
-                        pars2[name[:-4]] = data
+                elif name.endswith('_ref'):
+                    data = self.resolve_output(value)
+                    pars2[name[:-4]] = data
 
-                    elif name.endswith('_dict_ref'):
-                        data = {x : self.resolve_output(x) for x in value}
-                        pars2[name[:-4]] = data
+                elif name.endswith('_data'):
+                    data = cm.read_data(value)
+                    pars2[name[:-5]] = data
 
-                    elif name.endswith('_ref'):
-                        data = self.resolve_output(value)
-                        pars2[name[:-4]] = data
+                elif name.endswith('_object'):
+                    parname = name[:-7]
+                    if parname in hints:
+                        partype = hints[parname]
+                        filename = cm.filename(parname, value)  # TODO use partype instead of parname?
+                        parobj = partype.restore(filename)
+                        pars2[parname] = parobj
+                    else:
+                        raise ValueError(f'No type hint for parameter {parname} of class {classname}')
 
-                    elif name.endswith('_data'):
-                        data = cm.read_data(value)
-                        pars2[name[:-5]] = data
+                else:
+                    pars2[name] = value
 
-                    elif name.endswith('_object'):
-                        parname = name[:-7]
-                        if parname in hints:
-                            partype = hints[parname]
-                            filename = cm.filename(parname, value)  # TODO use partype instead of parname?
-                            parobj = partype.restore(filename)
-                            pars2[parname] = parobj
-                        else:
-                            raise ValueError(f'No type hint for parameter {parname} of class {classname}')
-
-                    else:
-                        pars2[name] = value
-
-                # Add global and class-specific params if needed
-                my_params = {k: main[k] for k in args if k in main}
-                if 'data_dir' in args:  # TODO special case
-                    my_params['data_dir'] = cm.root_subdir(classname)
-                my_params.update(pars2)
-                self.objs[key] = klass(**my_params)
+            # Add global and class-specific params if needed
+            my_params = {k: main[k] for k in args if k in main}
+            if 'data_dir' in args:  # TODO special case
+                my_params['data_dir'] = cm.root_subdir(classname)
+            my_params.update(pars2)
+            self.objs[key] = klass(**my_params)
 
 
     def connect_objects(self, params):
@@ -185,16 +169,6 @@
         for name, obj in self.objs.items():
             globals()[name] = obj
                         
-<<<<<<< HEAD
-        # Initialize display objects
-        sc_disp = SlopecDisplay(self.objs['slopec'], disp_factor=4)
-        sr_disp = PlotDisplay(self.objs['psf'].out_sr, window=11, title='SR')
-        ph_disp = PhaseDisplay(self.objs['prop'].pupil_dict['on_axis_source'], window=12, disp_factor=2)
-        dm_disp = PhaseDisplay(self.objs['dm'].out_layer, window=13, title='DM')
-        psf_disp = PSFDisplay(self.objs['psf'].out_psf, window=14,  title='PSF')
-
-=======
->>>>>>> 84b2d593
         self.connect_objects(params)
         self.connect_datastore(store, params)
 
@@ -204,15 +178,6 @@
                 if name not in ['control']:
                     loop.add(obj)
         loop.add(store)
-<<<<<<< HEAD
-    
-       # loop.add(sc_disp)
-       # loop.add(sr_disp)
-       # loop.add(ph_disp)
-       # loop.add(dm_disp)
-       # loop.add(psf_disp)
-=======
->>>>>>> 84b2d593
 
         # Run simulation loop
         loop.run(run_time=params['main']['total_time'], dt=params['main']['time_step'], speed_report=True)
