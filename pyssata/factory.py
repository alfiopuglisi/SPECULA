import numpy as np

from pyssata.loop_control import LoopControl
from pyssata.calib_manager import CalibManager
from pyssata.base_processing_obj import BaseProcessingObj
from pyssata.data_objects.ifunc import IFunc

from pyssata.processing_objects.ccd import CCD
from pyssata.processing_objects.modulated_pyramid import ModulatedPyramid
from pyssata.processing_objects.processing_container import ProcessingContainer
from pyssata.processing_objects.int_control import IntControl
from pyssata.processing_objects.func_generator import FuncGenerator

from pyssata import xp
from pyssata import global_precision
from pyssata import float_dtype_list
from pyssata import complex_dtype_list

class Factory:
    def __init__(self, params, NOCM=False, precision=None):
        """
        Initialize the factory object.

        Parameters:
        params (dict): Dictionary or struct with main simulation parameters
        NOCM (bool, optional): If set, no calibration manager will be created inside the factory
        """        
        self._main = self.ensure_dictionary(params)        
        self._global_params = ['verbose']        

        if precision is None:
            self._precision = global_precision
        else:
            self._precision = precision
        self.dtype = float_dtype_list[self._precision]
        self.complex_dtype = complex_dtype_list[self._precision]
        if not NOCM:
            self._cm = self.get_calib_manager()

    def ensure_dictionary(self, params):
        """
        Ensure that params is a dictionary.

        Parameters:
        params (dict): Dictionary of parameters

        Returns:
        dict: Ensured dictionary of parameters
        """
        if not isinstance(params, dict):
            raise ValueError("params must be a dictionary")
        return params

    def remove_keywords(self, dictionary, keywords):
        """
        Remove specified keywords from the dictionary.

        Parameters:
        dictionary (dict): Dictionary of parameters
        keywords (list): List of keywords to remove

        Returns:
        dict: Dictionary with keywords removed
        """
        for key in keywords:
            dictionary.pop(key, None)
        return dictionary


    def extract(self, dictionary, key, default=None, optional=False):
        """
        Gets a keyword and remove it from the dictionary.
        Similar to the "remove" function of a dictionary, but allows
        for a default value to be specified.

        Parameters:
        dictionary (dict): Dictionary from which the keyword must be extracted.
        key (str): Keyword to extract.
        default: Default value to return if the key does not exist.

        Returns:
        Value of the extracted key or the default value.
        """
        if key not in dictionary and default is None and optional is False:
            raise KeyError(f"Error: missing key: {key}")

        return dictionary.pop(key, default)

    def apply_global_params(self, obj):
        """
        Applies global parameters (verbose, etc) to the specified object.

        Parameters:
        obj (object): Object reference.
        """
        if not isinstance(obj, BaseProcessingObj):
            return

        for p in self._global_params:
            if p in self._main:
                setattr(obj, p, self._main[p])
                obj.apply_properties({p: self._main[p]}, ignore_extra_keywords=True)

    def ifunc_restore(self, tag=None, type=None, npixels=None, nmodes=None, nzern=None, 
                    obsratio=None, diaratio=None, start_mode=None, mask=None, 
                    return_inv=None, idx_modes=None):
        """
        Restore ifunc object from disk.

        Parameters:
        Various optional parameters to specify the ifunc object.

        Returns:
        ifunc: Restored ifunc object.
        """
        ifunc = None
        if tag:
            ifunc = ifunc.restore(self._cm.read_ifunc(tag, get_filename=True))
        else:
            ifunc = IFunc(mask=mask, type=type, npixels=npixels, nzern=nzern, obsratio=obsratio,
                          diaratio=diaratio, start_mode=start_mode, nmodes=nmodes, idx_modes=idx_modes)
        return ifunc

    def get_atmo_cube_container(self, source_list, params_atmo, params_seeing):
        """
        Gets a processing container with a full complement of atmospheric objects for reading cubes.

        Parameters:
        source_list (list): List of source objects
        params_atmo (dict): Parameter dictionary for the atmo_evolution object
        params_seeing (dict): Parameter dictionary for the seeing func_generator object

        Returns:
        ProcessingContainer: Processing container with atmospheric objects
        """

        container = ProcessingContainer()

        atmo = self.get_atmo_readcube(params_atmo, source_list)
        seeing = FuncGenerator(**params_seeing)

        atmo.seeing = seeing.output

        container.add(seeing, name='seeing')
        container.add(atmo, name='atmo', output='layer_list')

        return container

    def get_kernel_full(self, sh, params_launcher, params_seeing, params_zlayer, params_zprofile):
        """
        Gets a processing container with a full complement of kernel objects.

        Parameters:
        sh (object): SH object that has received its own EF object
        params_launcher (dict): Parameter dictionary for the launcher
        params_seeing (dict): Parameter dictionary for the seeing func_generator object
        params_zlayer (dict): Parameter dictionary for the zlayer func_generator object
        params_zprofile (dict): Parameter dictionary for the zprofile func_generator object

        Returns:
        ProcessingContainer: Processing container with kernel objects
        """
        container = ProcessingContainer()

        params_launcher = self.ensure_dictionary(params_launcher)
        params_seeing = self.ensure_dictionary(params_seeing)
        params_zlayer = self.ensure_dictionary(params_zlayer)
        params_zprofile = self.ensure_dictionary(params_zprofile)

        zfocus_temp = self.extract(params_zlayer, 'zfocus', default=None)
        theta_temp = self.extract(params_zlayer, 'theta', default=None)

        if not zfocus_temp:
            zfocus_temp = self.extract(params_launcher, 'zfocus', default=-1)
        if not theta_temp:
            theta_temp = self.extract(params_launcher, 'theta', default=[0.0, 0.0])

        if isinstance(zfocus_temp, (list, xp.ndarray)) and len(zfocus_temp) > 1:
            params_zfocus = {'func_type': 'TIME_HIST', 'time_hist': zfocus_temp}
            params_theta = {'func_type': 'TIME_HIST', 'time_hist': theta_temp}
        else:
            params_zfocus = {'func_type': 'SIN', 'constant': zfocus_temp}
            params_theta = {'func_type': 'SIN', 'constant': theta_temp}

        zfocus = FuncGenerator(**params_zfocus)
        theta = FuncGenerator(**params_theta)

        kernel = self.get_kernel({})
        kernel.zfocus = zfocus.output
        kernel.theta = theta.output
        kernel.lenslet = sh.lenslet

        seeing = FuncGenerator(**params_seeing)
        zlayer = FuncGenerator(**params_zlayer)
        zprofile = FuncGenerator(**params_zprofile)

        launcher_sizeArcsec = self.extract(params_launcher, 'sizeArcsec', default=0)
        launcher_pos = self.extract(params_launcher, 'position', default=[0, 0, 0])

        kernel.in_seeing = seeing.output
        kernel.in_zlayer = zlayer.output
        kernel.in_zprofile = zprofile.output
        kernel.launcher_pos = launcher_pos
        kernel.launcher_size = launcher_sizeArcsec

        kernel.apply_properties(params_launcher)

        container.add(seeing, name='seeing')
        container.add(zfocus, name='zfocus')
        container.add(theta, name='theta')
        container.add(zlayer, name='zlayer')
        container.add(zprofile, name='zprofile')
        container.add(kernel, name='kernel', output='out_kernels')

        container.add_input('kernel', 'ef')
        container.add_input('kernel', 'pxscale')
        container.add_input('kernel', 'dimension')
        container.add_input('kernel', 'oversampling')
        container.add_input('kernel', 'positiveShiftTT')
        container.add_input('kernel', 'returnFft')
        container.add_output('kernel', 'last_recalc')
        container.add_output('kernel', 'dimension')
        container.add_output('kernel', 'pxscale')
        container.add_output('kernel', 'returnFft')

        return container

    def get_avc(self, params):
        """
        Create an Adaptive Vibration Cancellation object.

        Parameters:
        params (dict): Dictionary of parameters

        Returns:
        AVC: Adaptive Vibration Cancellation object
        """
        T = self._main['time_step']
        freq = params.pop('freq')
        sinusSingleFreq = params.pop('sinusSingleFreq')
        x = params.pop('x')
        oversampling = self.extract(params, 'oversampling', default=1.0)
        estTFparams = self.extract(params, 'estTFparams', default=False)

        omega = 2 * xp.pi * freq
        alpha = 0.0
        gx = 10.0 if sinusSingleFreq else 40.0
        gomega = 0
        k = 0.5
        c = 1.0 if estTFparams else 0.0
        N = oversampling

        print(f'AVC gx and c: {gx}, {c}')

        avc = AVC(T, x, omega, alpha, gx, gomega, k, c, N)

        self.apply_global_params(avc)
        avc.apply_properties(params)

        return avc

    def get_aveslopes(self, params):
        """
        Create an average slopes object.

        Parameters:
        params (dict): Dictionary of parameters

        Returns:
        AveSlopes: Average slopes object
        """
        n_iter = params.pop('n_iter')
        aveslopes = AveSlopes(n_iter)

        self.apply_global_params(aveslopes)
        aveslopes.apply_properties(params)

        return aveslopes

    def get_sh_with_kernel(self, params_sh, source, params_seeing, params_zlayer, params_zprofile):
        """
        Create a SH object with a kernel.

        Parameters:
        params_sh (dict): Dictionary of SH parameters
        source (Source): Source object
        params_seeing (dict): Dictionary of seeing parameters
        params_zlayer (dict): Dictionary of zlayer parameters
        params_zprofile (dict): Dictionary of zprofile parameters

        Returns:
        ProcessingContainer: Processing container with SH and kernel objects
        """
        container = ProcessingContainer()

        zfocus_temp = self.extract(params_zlayer, 'zfocus', default=-1)
        theta_temp = self.extract(params_zlayer, 'theta', default=[0.0, 0.0])

        if isinstance(zfocus_temp, (list, xp.ndarray)) and len(zfocus_temp) > 1:
            params_zfocus = {'func_type': 'TIME_HIST', 'time_hist': zfocus_temp}
            params_theta = {'func_type': 'TIME_HIST', 'time_hist': theta_temp}
        else:
            params_zfocus = {'func_type': 'SIN', 'constant': zfocus_temp}
            params_theta = {'func_type': 'SIN', 'constant': theta_temp}

        zfocus = FuncGenerator(**params_zfocus)
        theta = FuncGenerator(**params_theta)

        sh = self.get_sh(params_sh)
        kernel = self.get_kernel()
        kernel.zfocus = zfocus.output
        kernel.theta = theta.output
        kernel.source = source
        kernel.lenslet = sh.lenslet
        kernel.ef = sh.in_ef
        seeing = FuncGenerator(**params_seeing)
        zlayer = FuncGenerator(**params_zlayer)
        zprofile = FuncGenerator(**params_zprofile)

        kernel.seeing = seeing.output
        kernel.zlayer = zlayer.output
        kernel.zprofile = zprofile.output
        sh.in_ef = kernel.out_ef

        container.add(seeing, name='seeing')
        container.add(zfocus, name='zfocus')
        container.add(theta, name='theta')
        container.add(zlayer, name='zlayer')
        container.add(zprofile, name='zprofile')
        container.add(kernel, name='kernel', input='in_ef')
        container.add(sh, output='out_i')

        return container

    def get_atmo_readcube(self, params, source_list):
        """
        Create an atmo_readcube processing object.

        Parameters:
        params (dict): Dictionary of parameters
        source_list (list): List of source objects

        Returns:
        AtmoReadCube: AtmoReadCube processing object
        """
        

        params = self.ensure_dictionary(params)

        pixel_pitch = self._main['pixel_pitch']        
        filename = params.pop('filename')
        filename_ol = self.extract(params, 'filename_ol', default=None)
        wavelengthInNm = params.pop('wavelengthInNm')
        r0data = self.extract(params, 'r0data', default=None)
        seeingData = self.extract(params, 'seeingData', default=None)
        outPhaseSize = self.extract(params, 'outPhaseSize', default=None)
        rad = self.extract(params, 'rad', default=None)
        startZero = self.extract(params, 'startZero', default=None)
        onlyLo = self.extract(params, 'onlyLo', default=None)
        onlyHo = self.extract(params, 'onlyHo', default=None)
        startingPosition = self.extract(params, 'startingPosition', default=None)
        cut_modes = self.extract(params, 'cutModes', default=None)
        cut_coeff = self.extract(params, 'cut_coeff', default=None)
        cut_from_OL = self.extract(params, 'cut_from_OL', default=None)
        firstDimNiter = self.extract(params, 'firstDimNiter', default=None)

        ifunc_tag = self.extract(params, 'ifunc_tag', default=None)
        type = self.extract(params, 'type', default=None)
        nmodes = self.extract(params, 'nmodes', default=None)
        nzern = self.extract(params, 'nzern', default=None)
        start_mode = self.extract(params, 'start_mode', default=None)
        npixels = self.extract(params, 'npixels', default=None)
        obsratio = self.extract(params, 'obsratio', default=None)
        diaratio = self.extract(params, 'diaratio', default=None)

        phase2modes_tag = self.extract(params, 'phase2modes_tag', default=None)
        pupil_mask_tag = self.extract(params, 'pupil_mask_tag', default='')
        zeroPad = self.extract(params, 'zeroPadp2m', default='')

        mask = None
        if pupil_mask_tag:
            if phase2modes_tag:
                print('if phase2modes_tag is defined then pupil_mask_tag will not be used!')
            pupilstop = self._cm.read_pupilstop(pupil_mask_tag)
            if not pupilstop:
                raise ValueError(f'Pupil mask tag {pupil_mask_tag} not found.')
            mask = pupilstop.A
            if not npixels:
                npixels = mask.shape[0]

        ifunc = self.ifunc_restore(tag=ifunc_tag, type=type, npixels=npixels, nmodes=nmodes, nzern=nzern,
                                obsratio=obsratio, diaratio=diaratio, start_mode=start_mode)

        phase2modes = self.ifunc_restore(tag=phase2modes_tag, type=type, npixels=npixels, nmodes=nmodes, nzern=nzern,
                                        obsratio=obsratio, diaratio=diaratio, start_mode=start_mode,
                                        mask=mask, return_inv=True, zeroPad=zeroPad)
    
        zenithAngleInDeg = self._main.get('zenithAngleInDeg')

        atmo_readcube = AtmoReadCube(filename, wavelengthInNm, pixel_pitch,
                                    filename_ol=filename_ol, r0data=r0data,
                                    seeingData=seeingData, outPhaseSize=outPhaseSize,
                                    rad=rad, ifunc=ifunc, phase2modes=phase2modes,
                                    startZero=startZero, onlyLo=onlyLo, onlyHo=onlyHo,
                                    startingPosition=startingPosition,
                                    precision=self._precision, cut_modes=cut_modes,
                                    cut_coeff=cut_coeff, cut_from_OL=cut_from_OL,
                                    firstDimNiter=firstDimNiter, zenithAngleInDeg=zenithAngleInDeg)

        # self.apply_global_params(atmo_readcube)
        # atmo_readcube.apply_properties(params)

        return atmo_readcube

    def get_calib_manager(self, params=None):
        """
        Create a calibration manager object.

        Parameters:
        params (dict): Dictionary of parameters

        Returns:
        CalibManager: Calibration manager object
        """
        root_dir = self._main['root_dir']
        cm = CalibManager(root_dir)

        self.apply_global_params(cm)

        if params:
            params = self.ensure_dictionary(params)
            cm.apply_properties(params)

        return cm

    def get_ccd(self, ccd_params, wfs_params=None):
        """
        Create a CCD processing object.

        Parameters:
        ccd_params (dict): Dictionary of parameters
        wfs_params (dict, optional): Dictionary of pyramid/SH parameters. Required for certain 'auto' keywords

        Returns:
        CCD: CCD processing object
        """
        params = self.ensure_dictionary(ccd_params)

        if wfs_params:
            params = CCD.auto_params_management(self._main, wfs_params, ccd_params)

        name = self.extract(params, 'name', default=None, optional=True)
        sky_bg_norm = self.extract(params, 'sky_bg_norm', default=None, optional=True)
        pixelGains_tag = self.extract(params, 'pixelGains_tag', default=None, optional=True)
        charge_diffusion = self.extract(params, 'charge_diffusion', default=None, optional=True)
        charge_diffusion_fwhm = self.extract(params, 'charge_diffusion_fwhm', default=None, optional=True)

        sz = params.pop('size')

        ccd = CCD(sz)
        if charge_diffusion is not None:
            ccd.charge_diffusion = charge_diffusion
        if charge_diffusion_fwhm is not None:
            ccd.charge_diff_fwhm = charge_diffusion_fwhm

        if pixelGains_tag is not None:
            pixelGains = self._cm.read_data(pixelGains_tag)
            ccd.pixelGains = pixelGains

        self.apply_global_params(ccd)
        ccd.apply_properties(params)
        return ccd

    def get_ch2ndcontrol(self, params_pyr1, params_pyr2):
        """
        Create a ch2ndcontrol processing object.

        Parameters:
        params_pyr1 (dict): Dictionary of parameters for the first channel
        params_pyr2 (dict): Dictionary of parameters for the second channel

        Returns:
        Ch2ndControl: Ch2ndControl processing object
        """
        params_pyr1 = self.ensure_dictionary(params_pyr1)
        params_pyr2 = self.ensure_dictionary(params_pyr2)

        mod_amp = self.extract(params_pyr2, 'mod_amp', default=None)
        wavelengthInNm = self.extract(params_pyr1, 'wavelengthInNm', default=None)

        ch2ndcontrol = Ch2ndControl(mod_amp, wavelengthInNm, verbose=self._main.get('verbose', 0))

        self.apply_global_params(ch2ndcontrol)

        return ch2ndcontrol

    def get_ch2ndcontrol(self, params_pyr1, params_pyr2):
        """
        Create a ch2ndcontrol processing object.

        Parameters:
        params_pyr1 (dict): Dictionary of parameters for the first channel
        params_pyr2 (dict): Dictionary of parameters for the second channel

        Returns:
        Ch2ndControl: Ch2ndControl processing object
        """
        params_pyr1 = self.ensure_dictionary(params_pyr1)
        params_pyr2 = self.ensure_dictionary(params_pyr2)

        mod_amp = self.extract(params_pyr2, 'mod_amp', default=None)
        wavelengthInNm = self.extract(params_pyr1, 'wavelengthInNm', default=None)

        ch2ndcontrol = Ch2ndControl(mod_amp, wavelengthInNm, verbose=self._main.get('verbose', 0))

        self.apply_global_params(ch2ndcontrol)

        return ch2ndcontrol

    def get_control(self, params):
        """
        Create an intcontrol or iircontrol processing object.

        Parameters:
        params (dict): Dictionary of parameters

        Returns:
        Control: Control processing object
        """
        params = self.ensure_dictionary(params)
        control_type = params.pop('type')

        offset_tag = self.extract(params, 'offset_tag', default=None, optional=True)
        offset = self._cm.read_data(offset_tag) if offset_tag else None

        offset_gain = self.extract(params, 'offset_gain', default=None, optional=True)

        if control_type == 'INT':
            return self.get_int_control(params, offset=offset)
        elif control_type == 'INT_STATE':
            return self.get_int_control_state(params, offset=offset)
        elif control_type == 'INT_AUTO':
            return self.get_int_control_autogain(params, offset=offset)
        elif control_type == 'IIR':
            return self.get_iir_control(params, offset=offset)
        elif control_type == 'IIR_STATE':
            return self.get_iir_control_state(params, offset=offset)
        elif control_type == 'DER':
            return self.get_derpre_control(params)
        elif control_type == 'MAT':
            return self.get_mat_control(params, offset=offset)
        elif control_type == 'LUT':
            return self.get_lut_control(params, offset=offset)
        else:
            raise ValueError(f'Unknown control type: {control_type}')

    def get_demodulate(self, demodulate_params):
        """
        Create a demodulate processing object.

        Parameters:
        demodulate_params (dict): Dictionary of demodulate parameters

        Returns:
        Demodulate: Demodulate processing object
        """
        params = self.ensure_dictionary(demodulate_params)

        modeNumber = params.pop('modeNumber')
        carrierFrequency = params.pop('carrierFrequency')
        dt = params.pop('dt')

        return Demodulate(modeNumber, carrierFrequency, dt)

    def get_derpre_control(self, derpre_params):
        """
        Create a derprecontrol processing object.

        Parameters:
        derpre_params (dict): Dictionary of parameters

        Returns:
        DerPreControl: DerPreControl processing object
        """
        params = self.ensure_dictionary(derpre_params)

        nModes = params.pop('nModes')
        nStep = params.pop('nStep')
        delay = params.pop('delay')

        return DerPreControl(nModes, nStep, delay=delay)

    def get_disturbance(self, disturbance_params):
        """
        Create a disturbance processing object.

        Parameters:
        disturbance_params (dict): Dictionary of parameters

        Returns:
        Disturbance: Disturbance processing object
        """        

        params = self.ensure_dictionary(disturbance_params)

        verbose = self.extract(params, 'verbose', default=None)
        map_tag = self.extract(params, 'map_tag', default='')
        map_data = self.extract(params, 'map', default=None)
        dataPackageDir = self.extract(params, 'dataPackageDir', default='')
        func_type = params.pop('func_type', None) if map_tag == '' and map_data is None and dataPackageDir == '' else None
        height = params.pop('height', None) if dataPackageDir == '' else None
        nmodes = self.extract(params, 'nmodes', default=None)
        influence_function_tag = self.extract(params, 'influence_function', default=None)
        if not influence_function_tag:
            influence_function_tag = self.extract(params, 'ifunc_tag', default=None)
        dm_type = self.extract(params, 'dm_type', default=None)
        dm_nzern = self.extract(params, 'dm_nzern', default=None)
        dm_start_mode = self.extract(params, 'dm_start_mode', default=None)
        dm_idx_modes = self.extract(params, 'dm_idx_modes', default=None)
        dm_npixels = self.extract(params, 'dm_npixels', default=None)
        dm_obsratio = self.extract(params, 'dm_obsratio', default=None)
        dm_diaratio = self.extract(params, 'dm_diaratio', default=None)
        dm_shiftXYinPixel = self.extract(params, 'dm_shiftXYinPixel', default=None)
        dm_rotInDeg = self.extract(params, 'dm_rotInDeg', default=None)
        dm_magnification = self.extract(params, 'dm_magnification', default=None)
        dt = self.extract(params, 'dt', default=None)
        pupil_mask_tag = self.extract(params, 'pupil_mask_tag', default='')
        m2c_tag = params.get('m2c') or params.get('m2c_tag')
        m2c = self._cm.read_m2c(m2c_tag) if m2c_tag else None
        time_hist_tag = params.pop('time_hist_tag', None)
        time_hist = self._cm.read_data(time_hist_tag) if time_hist_tag else self.extract(params, 'time_hist', default=None)
        vect_amplitude = self.extract(params, 'vect_amplitude', default=None)
        amp = self.extract(params, 'amp', default=None)
        repeat_amp_mode = self.extract(params, 'repeat_amp_mode', default=None)
        vib_tag = self.extract(params, 'vib_data', default='')
        amp_factor = self.extract(params, 'amp_factor', default=1.0)
        if vib_tag:
            vib = self._cm.readfits('vibrations', vib_tag)
            if vib is None:
                raise ValueError(f'Error reading vibration spectrum: {vib_tag}')
            fr_psd = vib[:, 0]
            psd = vib[:, 1:] * amp_factor
        else:
            fr_psd = self.extract(params, 'fr_psd', default=None)
            psd = self.extract(params, 'psd', default=None)
        continuous_psd = self.extract(params, 'continuous_psd', default=False)
        pixel_pitch = self.extract(params, 'pixel_pitch', default=self._main.pixel_pitch)
        precision = self.extract(params, 'precision', default=self._main.precision)
        seed = self.extract(params, 'seed', default=1)
        linear = self.extract(params, 'linear', default=None)
        min_amplitude = self.extract(params, 'min_amplitude', default=None)
        amp3D = self.extract(params, 'amp3D', default=None)
        resetAmpAtMode = self.extract(params, 'resetAmpAtMode', default=None)
        resetAmp = self.extract(params, 'resetAmp', default=None)
        map_cycle = self.extract(params, 'map_cycle', default=None)
        ncycles = self.extract(params, 'ncycles', default=None)

        dynamic = self.extract(params, 'dataPackageDynamic', default=None)
        hardpact = self.extract(params, 'dataPackageHardpact', default=None)
        softpact = self.extract(params, 'dataPackageSoftpact', default=None)
        t0 = self.extract(params, 'dataPackageT0', default=None)

        modeNumber = self.extract(params, 'modeNumber', default=0)
        carrierAmplitude = self.extract(params, 'carrierAmplitudeInNm', default=0.0)
        carrierFrequency = self.extract(params, 'carrierFrequency', default=0.0)

        mask = None
        if pupil_mask_tag:
            if phase2modes_tag:
                print('if phase2modes_tag is defined then pupil_mask_tag will not be used!')
            pupilstop = self._cm.read_pupilstop(pupil_mask_tag)
            if pupilstop is None:
                raise ValueError(f'Pupil mask tag {pupil_mask_tag} not found.')
            mask = pupilstop.A
            if not dm_npixels:
                dm_npixels = mask.shape[0]

        if map_tag or map_data is not None:
            if map_tag:
                map_data = self._cm.read_data(map_tag)
            if isinstance(map_data, tuple) and len(map_data) == 2:
                mask = map_data[1] if not mask else mask
                map_data = map_data[0]
            if map_data.ndim == 3:
                map_temp = map_data
                idx_mask = xp.where(mask)
                map_data = xp.array([map_temp[i, :, :].ravel()[idx_mask] for i in range(map_temp.shape[0])], dtype=self.dtype)
            disturbance = DisturbanceMap(map_data.shape, pixel_pitch, height, mask, map_data, cycle=map_cycle)
        elif dataPackageDir:
            disturbance = DisturbanceM1Elt(dataPackageDir, dm_npixels, pixel_pitch, dynamic=dynamic, 
                                        hardpact=hardpact, softpact=softpact, t0=t0)
        else:
            if not m2c:
                nmodes_temp = nmodes
            influence_function = self.ifunc_restore(tag=influence_function_tag, type=dm_type, npixels=dm_npixels, 
                                                    nmodes=nmodes_temp, nzern=dm_nzern, obsratio=dm_obsratio, 
                                                    diaratio=dm_diaratio, start_mode=dm_start_mode, idx_modes=dm_idx_modes, 
                                                    mask=mask)
            if influence_function is None:
                raise ValueError(f'Error reading influence function: {influence_function_tag}')

            if height == 0 and influence_function.mask_inf_func.shape[0] != self._main.pixel_pupil:
                print('ATTENTION: size of disturbance is not equal to main.pixel_pupil!')
                ans = input("Do you want to continue [y/n]? ").lower()
                if ans == 'n':
                    raise ValueError('Simulation interrupted by user.')
            else:
                print('Size of disturbance is equal to main.pixel_pupil!')

            if nmodes and dm_start_mode:
                nmodes -= dm_start_mode

            if linear or (min_amplitude and amp):
                modal_pushpull_signal(nmodes, amplitude=amp, vect_amplitude=vect_amplitude, linear=linear, 
                                    min_amplitude=min_amplitude, ncycles=ncycles)
                amp = None

            if amp3D:
                modal_pushpull_signal(nmodes, amplitude=amp, vect_amplitude=vect_amplitude, ncycles=ncycles)
                amp = None
                vect_amplitude[3:5] *= amp3D

            if resetAmpAtMode:
                modal_pushpull_signal(nmodes, amplitude=amp, vect_amplitude=vect_amplitude, linear=linear, 
                                    min_amplitude=min_amplitude, ncycles=ncycles)
                vect_amplitude[resetAmpAtMode:] = resetAmp
                amp = None

            if repeat_amp_mode:
                modal_pushpull_signal(nmodes, amplitude=amp, vect_amplitude=vect_amplitude, linear=linear, 
                                    min_amplitude=min_amplitude, ncycles=ncycles)
                vect_amplitude0 = vect_amplitude[:repeat_amp_mode]
                for i in range(ceil(nmodes / repeat_amp_mode)):
                    vect_amplitude[i*repeat_amp_mode:min((i+1)*repeat_amp_mode, nmodes)] = vect_amplitude0[:min(repeat_amp_mode, nmodes - i*repeat_amp_mode)]
                amp = None

            disturbance = Disturbance(func_type, nmodes, pixel_pitch, height, influence_function, time_hist=time_hist, amp=amp, 
                                    vect_amplitude=vect_amplitude, m2c=m2c, precision=precision, psd=psd, fr_psd=fr_psd, 
                                    continuous_psd=continuous_psd, seed=seed, ncycles=ncycles, shiftXYinPixel=dm_shiftXYinPixel, 
                                    rotInDeg=dm_rotInDeg, magnification=dm_magnification, verbose=verbose)
            if amp_factor == 0.0:
                disturbance.active = False

        self.apply_global_params(disturbance)
        disturbance.apply_properties(params)
        return disturbance

    def get_dm_m2c(self, params, ifunc=None, m2c=None):
        """
        Create a DM_M2C processing object.

        Parameters:
        params (dict): Dictionary of parameters        
        ifunc: Influence function object
        m2c: M2C matrix object

        Returns:
        DM_M2C: DM_M2C processing object
        """

        params = self.ensure_dictionary(params)
        settling_time = self.extract(params, 'settling_time', default=None)

        pixel_pitch = self._main['pixel_pitch']
        height = params.pop('height')
        ifunc_tag = self.extract(params, 'ifunc_tag', default=None)
        dm_type = self.extract(params, 'type', default=None)
        nmodes = self.extract(params, 'nmodes', default=None)
        nzern = self.extract(params, 'nzern', default=None)
        start_mode = self.extract(params, 'start_mode', default=None)
        idx_modes = self.extract(params, 'idx_modes', default=None)
        npixels = self.extract(params, 'npixels', default=None)
        obsratio = self.extract(params, 'obsratio', default=None)
        diaratio = self.extract(params, 'diaratio', default=None)        
        pupil_mask_tag = self.extract(params, 'pupil_mask_tag', default='')

        doNotBuildRecProp = self.extract(params, 'doNotBuildRecProp', default=None)
        notSeenByLgs = self.extract(params, 'notSeenByLgs', default=None)

        mask = None
        if pupil_mask_tag:
            if phase2modes_tag:
                print('if phase2modes_tag is defined then pupil_mask_tag will not be used!')
            pupilstop = self._cm.read_pupilstop(pupil_mask_tag)
            if pupilstop is None:
                raise ValueError(f'Pupil mask tag {pupil_mask_tag} not found.')
            mask = pupilstop.A
            if not npixels:
                npixels = mask.shape[0]

        if 'm2c_tag' in params:
            if not ifunc:
                ifunc = self.ifunc_restore(tag=ifunc_tag, type=dm_type, npixels=npixels, nzern=nzern, 
                                        obsratio=obsratio, diaratio=diaratio, mask=mask, 
                                        idx_modes=idx_modes)
            if ifunc is None:
                raise ValueError(f'Error reading influence function: {ifunc_tag}')
            if not m2c:
                m2c_tag = params.pop('m2c_tag')
                m2c = self._cm.read_m2c(m2c_tag)
            m2c_mat = m2c.m2c
            nmodes_temp = nmodes if nmodes else m2c_mat.shape[0]
            m2c.m2c = m2c_mat[start_mode:nmodes_temp] if start_mode else m2c_mat[:nmodes_temp]
        else:
            if not ifunc:
                ifunc = self.ifunc_restore(tag=ifunc_tag, type=dm_type, npixels=npixels, nmodes=nmodes, nzern=nzern, 
                                        obsratio=obsratio, diaratio=diaratio, mask=mask, start_mode=start_mode, 
                                        idx_modes=idx_modes)
            if ifunc is None:
                raise ValueError(f'Error reading influence function: {ifunc_tag}')
            m2c = M2C()
            nmodes_m2c = nmodes - start_mode if start_mode else nmodes
            m2c.set_m2c(xp.identity(nmodes_m2c))

        dm_m2c = DM_M2C(pixel_pitch, height, ifunc, m2c)
        self.apply_global_params(dm_m2c)
        dm_m2c.apply_properties(params)
        return dm_m2c

    def get_ef_generator(self, ef_params, zero=False, ignore_extra_keywords=False):
        """
        Create an EF generator processing object.

        Parameters:
        ef_params (dict): Dictionary of parameters
        zero (bool, optional): If set, the generated EF will have a zero phase everywhere
        ignore_extra_keywords (bool, optional): Flag to ignore extra keywords

        Returns:
        EFGenerator: EF generator processing object
        """
        ef_generator = EFGenerator(zero=zero)
        ef_generator.apply_properties(ef_params, ignore_extra_keywords=ignore_extra_keywords)
        self.apply_global_params(ef_generator)
        return ef_generator

    def get_ef_product(self):
        """
        Create an EF product processing object.

        Returns:
        EFProduct: EF product processing object
        """
        efprod = EFProduct()
        self.apply_global_params(efprod)
        return efprod

    def get_ef_resize(self, params):
        """
        Create an EF resize processing object.

        Parameters:
        params (dict): Dictionary of parameters

        Returns:
        EFResize: EF resize processing object
        """
        params = self.ensure_dictionary(params)

        efresize = EFResize()
        self.apply_global_params(efresize)
        efresize.apply_properties(params)

        return efresize

    def get_ef_shift(self, params):
        """
        Create an EF shift processing object.

        Parameters:
        params (dict): Dictionary of parameters

        Returns:
        EFShift: EF shift processing object
        """
        params = self.ensure_dictionary(params)

        qe_factor = self.extract(params, 'qe_factor', default=None)
        shiftwavelengthInNm = self.extract(params, 'shiftWavelengthInNm', default=None)

        efshift = EFShift()
        self.apply_global_params(efshift)
        efshift.apply_properties(params)

        return efshift

    def get_ef_spatial_filter(self, params):
        """
        Create an EF spatial filter processing object.

        Parameters:
        params (dict): Dictionary of parameters

        Returns:
        EFSpatialFilter: EF spatial filter processing object
        """
        params = self.ensure_dictionary(params)

        DpupPix = self._main['pixel_pupil']
        pixel_pitch = self._main['pixel_pitch']
        wavelengthInNm = params.pop('wavelengthInNm')
        FoV = params.pop('FoV')
        pup_diam = 30
        ccd_side = 80
        fov_errinf = self.extract(params, 'fov_errinf', default=0.01)
        fov_errsup = self.extract(params, 'fov_errsup', default=100.0)
        fft_res = self.extract(params, 'fft_res', default=3.0)
        fp_obs = self.extract(params, 'fp_obs', default=None)

        result = ModulatedPyramid.calc_geometry(DpupPix, pixel_pitch, wavelengthInNm, FoV, pup_diam, ccd_side, 
                                                fov_errinf=fov_errinf, fov_errsup=fov_errsup, NOTEST=True)

        wavelengthInNm = result['wavelengthInNm']
        fov_res = result['fov_res']
        fp_masking = result['fp_masking']
        fft_res = result['fft_res']
        tilt_scale = result['tilt_scale']
        fft_sampling = result['fft_sampling']
        fft_padding = result['fft_padding']
        fft_totsize = result['fft_totsize']
        toccd_side = result['toccd_side']
        final_ccd_side = result['final_ccd_side']

        spat_filter = EFSpatialFilter(wavelengthInNm, fov_res, fp_masking, fft_res, tilt_scale, 
                                    fft_sampling, fft_padding, fft_totsize, toccd_side, final_ccd_side, 
                                    fp_obs=fp_obs)

        self.apply_global_params(spat_filter)
        spat_filter.apply_properties(params)

        return spat_filter

    def get_ef_variance(self):
        """
        Create an EF variance processing object.

        Returns:
        EFVariance: EF variance processing object
        """
        efvar = EFVariance()
        self.apply_global_params(efvar)
        return efvar

    def get_ef_zoom(self, params):
        """
        Create an EF zoom processing object.

        Parameters:
        params (dict): Dictionary of parameters

        Returns:
        EFZoom: EF zoom processing object
        """
        params = self.ensure_dictionary(params)

        efzoom = EFZoom()
        self.apply_global_params(efzoom)
        efzoom.apply_properties(params)

        return efzoom

    def get_extended_source(self, params):
        """
        Create an extended source data object.

        Parameters:
        params (dict): Dictionary of parameters

        Returns:
        ExtendedSource: Extended source data object
        """
        params = self.ensure_dictionary(params)

        polar_coordinate = params.pop('polar_coordinate')
        height = params.pop('height')
        magnitude = params.pop('magnitude')
        wavelengthInNm = params.pop('wavelengthInNm')
        d_tel = self._main['pixel_pupil'] * self._main['pixel_pitch']

        band = self.extract(params, 'band', default='')
        zeroPoint = self.extract(params, 'zeroPoint', default=0)
        multiples_fwhm = self.extract(params, 'multiples_fwhm', default=1)
        source_type = self.extract(params, 'type', default='POINT_SOURCE')
        size_obj = self.extract(params, 'size_obj', default=None)
        xy_array = self.extract(params, 'xy_array', default=None)
        sampling_type = self.extract(params, 'sampling_type', default='CARTESIAN')
        layerHeight = self.extract(params, 'layerHeight', default=None)
        intensityProfile = self.extract(params, 'intensityProfile', default=None)
        ttProfile = self.extract(params, 'ttProfile', default=None)
        focusHeight = self.extract(params, 'focusHeight', default=height)
        n_rings = self.extract(params, 'n_rings', default=None)
        show_source = self.extract(params, 'show_source', default=False)
        show_3Dsource = self.extract(params, 'show_3Dsource', default=False)
        fluxThreshold = self.extract(params, 'fluxThreshold', default=0.0)
        npoints = self.extract(params, 'npoints', default=0)
        error_coord = self.extract(params, 'error_coord', default=[0.0, 0.0])
        pixelScalePSF = self.extract(params, 'pixelScalePSF', default=None)
        PSF = self.extract(params, 'PSF', default=None)
        kernel4PSF_conv = self.extract(params, 'kernel4PSF_conv', default=None)
        PSF_tag = self.extract(params, 'PSF_tag', default=None)
        kernel4PSF_conv_tag = self.extract(params, 'kernel4PSF_conv_tag', default=None)
        sampl_dist_step4PSF = self.extract(params, 'sampl_dist_step4PSF', default=None)
        if PSF_tag and PSF is None:
            PSF = self._cm.read_data(PSF_tag)
        if kernel4PSF_conv_tag and kernel4PSF_conv is None:
            kernel4PSF_conv = self._cm.read_data(kernel4PSF_conv_tag)

        polar_coordinate += error_coord

        if 'zenithAngleInDeg' in self._main:
            airmass = 1.0 / xp.cos(xp.radians(self._main['zenithAngleInDeg']))
        else:
            airmass = 1.0
        height *= airmass
        if layerHeight is not None:
            layerHeight *= airmass
        if focusHeight is not None:
            focusHeight *= airmass

        extended_source = ExtendedSource(polar_coordinate, height, magnitude, wavelengthInNm, multiples_fwhm, d_tel, source_type, 
                                        band=band, zeroPoint=zeroPoint, size_obj=size_obj, xy_array=xy_array, 
                                        sampling_type=sampling_type, layerHeight=layerHeight, intensityProfile=intensityProfile, 
                                        ttProfile=ttProfile, focusHeight=focusHeight, n_rings=n_rings, show_source=show_source, 
                                        show_3Dsource=show_3Dsource, fluxThreshold=fluxThreshold, npoints=npoints, 
                                        PSF=PSF, pixelScalePSF=pixelScalePSF, kernel4PSF_conv=kernel4PSF_conv, 
                                        sampl_dist_step4PSF=sampl_dist_step4PSF)

        self.apply_global_params(extended_source)
        # extended_source.apply_properties(params)

        return extended_source

    def get_ideal_wfs(self, params):
        """
        Create an Ideal WFS processing object.

        Parameters:
        params (dict): Dictionary of parameters

        Returns:
        IdealWFS: Ideal WFS processing object
        """
        params = self.ensure_dictionary(params)

        n_subap_on_diameter = params.pop('subap_on_diameter')
        sensor_npx = params.pop('sensor_npx')
        sensor_fov = params.pop('sensor_fov')
        subapdata_tag = self.extract(params, 'subapdata_tag', default=None)
        energy_th = params.pop('energy_th')

        lenslet = Lenslet(n_subap_on_diameter)
        ideal_wfs = IdealWFS(lenslet)

        self.apply_global_params(ideal_wfs)
        ideal_wfs.apply_properties(params)

        return ideal_wfs

    def get_ideal_wfs_slopec(self, params):
        """
        Create an Ideal WFS Slopec processing object.

        Parameters:
        params (dict): Dictionary of parameters

        Returns:
        IdealWFSSlopec: Ideal WFS Slopec processing object
        """
        params = self.ensure_dictionary(params)

        computation_time = self.extract(params, 'computation_time', default=None)
        FoV = params.pop('sensor_fov')
        obs = self.extract(params, 'obs', default=None)
        pup_mask_tag = self.extract(params, 'pup_mask_tag', default=None)
        if not pup_mask_tag:
            pup_mask_tag = self.extract(params, 'pupil_mask_tag', default=None)
        thr_value = self.extract(params, 'thr_value', default=None)
        quadcell_mode = self.extract(params, 'quadcell_mode', default=None)
        filtmat_tag = self.extract(params, 'filtmat_tag', default='')

        good_pixels = None
        if pup_mask_tag:
            pupilstop = self._cm.read_pupilstop(pup_mask_tag)
            if pupilstop is None:
                raise ValueError(f'Pupil mask tag {pup_mask_tag} not found for ideal_wfs_slopec.')
            good_pixels = pupilstop.A

        sc = IdealWFSSlopec(self._main.pixel_pitch, FoV, obs=obs, good_pixels=good_pixels)

        if filtmat_tag:
            filtmat = self._cm.read_data(filtmat_tag)
            sc.filtmat = filtmat

        sc.set_property(cm=self._cm)

        self.apply_global_params(sc)
        sc.apply_properties(params)

        return sc

    def get_int_control(self, params, offset=None):
        """
        Create an Int Control (Integrator) processing object.

        Parameters:
        params (dict): Dictionary of parameters
        offset: Offset value

        Returns:
        IntControl: Int Control processing object
        """
        params = self.ensure_dictionary(params)

        gain = params.pop('int_gain')
        ff = self.extract(params, 'ff', default=None, optional=True)
        delay = self.extract(params, 'delay', default=None, optional=True)
        og_shaper_tag = self.extract(params, 'og_shaper_tag', default=None, optional=True)
        og_shaper = self._cm.read_data(og_shaper_tag) if og_shaper_tag else None

        if params.get('opt_dt', 0) == 1:
            intc = IntControlOpt(gain, ff=ff, delay=delay)
        else:
            intc = IntControl(gain, ff=ff, delay=delay)

        if offset is not None:
            intc.offset = offset
        if og_shaper is not None:
            intc.og_shaper = og_shaper

        self.apply_global_params(intc)
        intc.apply_properties(params)

        return intc

    def get_int_control_autogain(self, params, offset=None):
        """
        Create an Int Control AutoGain (Integrator) processing object.

        Parameters:
        params (dict): Dictionary of parameters
        offset: Offset value

        Returns:
        IntControlAutoGain: Int Control AutoGain processing object
        """
        params = self.ensure_dictionary(params)

        gain_vect = params.pop('gain_vect')
        ff = self.extract(params, 'ff', default=None)
        delay = self.extract(params, 'delay', default=None)
        og_shaper_tag = self.extract(params, 'og_shaper_tag', default=None)
        og_shaper = self._cm.read_data(og_shaper_tag) if og_shaper_tag else None
        stepsBeforeChange = self.extract(params, 'stepsBeforeChange', default=None)
        gainLength = self.extract(params, 'gainLength', default=None)

        intc = IntControlAutoGain(gain_vect, gainLength, stepsBeforeChange, ff=ff, delay=delay)

        if offset is not None:
            intc.offset = offset
        if og_shaper is not None:
            intc.og_shaper = og_shaper

        self.apply_global_params(intc)
        intc.apply_properties(params)

        return intc

    def get_int_control_state(self, params, offset=None):
        """
        Create an Int Control State (Integrator) processing object.

        Parameters:
        params (dict): Dictionary of parameters
        offset: Offset value

        Returns:
        IntControlState: Int Control State processing object
        """
        params = self.ensure_dictionary(params)

        gain = params.pop('int_gain')
        ff = self.extract(params, 'ff', default=None)
        delay = self.extract(params, 'delay', default=None)
        og_shaper_tag = self.extract(params, 'og_shaper_tag', default=None)
        og_shaper = self._cm.read_data(og_shaper_tag) if og_shaper_tag else None

        intc = IntControlState(gain, ff=ff, delay=delay)

        if offset is not None:
            intc.offset = offset
        if og_shaper is not None:
            intc.og_shaper = og_shaper

        self.apply_global_params(intc)
        intc.apply_properties(params)

        return intc

    def get_iir_control(self, params, offset=None):
        """
        Create an IIR Control processing object.

        Parameters:
        params (dict): Dictionary of parameters
        offset: Offset value

        Returns:
        IIRControl: IIR Control processing object
        """
        params = self.ensure_dictionary(params)

        delay = self.extract(params, 'delay', default=None)
        og_shaper_tag = self.extract(params, 'og_shaper_tag', default=None)
        og_shaper = self._cm.read_data(og_shaper_tag) if og_shaper_tag else None
        iir_tag = params.pop('iir_tag')
        iirfilter = self._cm.read_iirfilter(iir_tag)

        iirc = IIRControl(iirfilter, delay=delay)

        if offset is not None:
            iirc.offset = offset
        if og_shaper is not None:
            iirc.og_shaper = og_shaper

        self.apply_global_params(iirc)
        iirc.apply_properties(params)

        return iirc

    def get_iir_control_state(self, params, offset=None):
        """
        Create an IIR Control State processing object.

        Parameters:
        params (dict): Dictionary of parameters
        offset: Offset value

        Returns:
        IIRControlState: IIR Control State processing object
        """
        params = self.ensure_dictionary(params)

        delay = self.extract(params, 'delay', default=None)
        og_shaper_tag = self.extract(params, 'og_shaper_tag', default=None)
        og_shaper = self._cm.read_data(og_shaper_tag) if og_shaper_tag else None
        iir_tag = params.pop('iir_tag')
        iirfilter = self._cm.read_iirfilter(iir_tag)

        iirc = IIRControlState(iirfilter, delay=delay)

        if offset is not None:
            iirc.offset = offset
        if og_shaper is not None:
            iirc.og_shaper = og_shaper

        self.apply_global_params(iirc)
        iirc.apply_properties(params)

        return iirc

    def get_lut_control(self, params, offset=None):
        """
        Create a LUT Control (Look-Up Table) processing object.

        Parameters:
        params (dict): Dictionary of parameters
        offset: Offset value

        Returns:
        LUTControl: LUT Control processing object
        """
        params = self.ensure_dictionary(params)

        nmodes = params.pop('nmodes')
        xLut_tag = self.extract(params, 'xLut_tag', default=None)
        yLut_tag = self.extract(params, 'yLut_tag', default=None)
        xLut = self.extract(params, 'xLut', default=None)
        yLut = self.extract(params, 'yLut', default=None)
        delay = self.extract(params, 'delay', default=None)

        if xLut_tag:
            xLut = self._cm.read_data(xLut_tag)
        if yLut_tag:
            yLut = self._cm.read_data(yLut_tag)

        lutc = LUTControl(nmodes, xLut, yLut, delay=delay)

        if offset is not None:
            lutc.offset = offset

        self.apply_global_params(lutc)
        lutc.apply_properties(params)

        return lutc

    def get_mat_control(self, params, A=None, B=None, offset=None):
        """
        Create an Int Control Mat (Integrator) processing object.

        Parameters:
        params (dict): Dictionary of parameters
        A: A matrix
        B: B matrix
        offset: Offset value

        Returns:
        IntControlMat: Int Control Mat processing object
        """
        params = self.ensure_dictionary(params)

        A_tag = self.extract(params, 'A_tag', default=None)
        B_tag = self.extract(params, 'B_tag', default=None)
        gain = self.extract(params, 'int_gain', default=None)
        ff = self.extract(params, 'ff', default=None)
        delay = self.extract(params, 'delay', default=None)
        og_shaper_tag = self.extract(params, 'og_shaper_tag', default=None)
        og_shaper = self._cm.read_data(og_shaper_tag) if og_shaper_tag else None

        if A_tag:
            A = self._cm.read_data(A_tag)
        if B_tag:
            B = self._cm.read_data(B_tag)

        if A is None and ff is not None:
            A = xp.diag(ff)
        if B is None and gain is not None:
            B = xp.diag(gain)

        intc = IntControlMat(A, B, delay=delay)

        if offset is not None:
            intc.offset = offset
        if og_shaper is not None:
            intc.og_shaper = og_shaper

        self.apply_global_params(intc)
        intc.apply_properties(params)

        return intc

    def get_mat_filter(self, params):
        """
        Create a Mat Filter processing object.

        Parameters:
        params (dict): Dictionary of parameters

        Returns:
        MatFilter: Mat Filter processing object
        """
        params = self.ensure_dictionary(params)

        apply2comm = self.extract(params, 'apply2comm', default=None)
        estimator_tag = params.pop('estimator_tag')
        A_tag = params.pop('A_tag')

        estimator = self._cm.read_data(estimator_tag)
        A = self._cm.read_data(A_tag)

        mat_filter = MatFilter(estimator, A)

        self.apply_global_params(mat_filter)
        mat_filter.apply_properties(params)

        return mat_filter

    def get_kernel(self, params):
        """
        Create a Kernel processing object.

        Parameters:
        params (dict): Dictionary of parameters

        Returns:
        Kernel: Kernel processing object
        """
        if 'zenithAngleInDeg' in self._main:
            airmass = 1.0 / xp.cos(xp.radians(self._main['zenithAngleInDeg']))
        else:
            airmass = 1.0

        params = self.ensure_dictionary(params)

        kernel = Kernel(cm=self._cm, airmass=airmass)
        self.apply_global_params(kernel)
        kernel.apply_properties(params)

        return kernel

    def get_lgsfocus_container(self, pupil, dm_commands, dm_params, ifunc=None):
        """
        Create a processing container for LGS Focus correction.

        Parameters:
        pupil: Pupil EF
        dm_commands: DM commands
        dm_params (dict): Parameter dictionary for the DM object
        ifunc: Influence function

        Returns:
        ProcessingContainer: Processing container with LGS Focus correction
        """
        container = ProcessingContainer()

        dm = self.get_dm(dm_params, ifunc=ifunc)
        dm.sign = 1

        ef_prod = self.get_ef_product()

        dm.in_command = dm_commands
        ef_prod.in_ef1 = pupil
        ef_prod.in_ef2 = dm.out_layer

        container.add(ef_prod, name='ef_prod', output='out_ef')
        container.add(dm, name='dm')

        return container

    def get_lgstt_container(self, pupil, mod_params, dm_params, res_params=None, ifunc=None, phase2modes=None):
        """
        Create a processing container for LGS Tip-Tilt correction and residual.

        Parameters:
        pupil: Pupil EF
        mod_params (dict): Parameter dictionary for the Modal Analysis object
        dm_params (dict): Parameter dictionary for the DM object
        res_params (dict, optional): Parameter dictionary for the Disturbance object
        ifunc: Influence function
        phase2modes: Phase to modes object

        Returns:
        ProcessingContainer: Processing container with LGS Tip-Tilt correction and residual
        """
        container = ProcessingContainer()

        modalAnalysis = self.get_modalanalysis(mod_params, phase2modes=phase2modes)
        ef_prod1 = self.get_ef_product()
        dm = self.get_dm(dm_params, ifunc=ifunc)

        if res_params:
            ef_prod2 = self.get_ef_product()
            res = self.get_disturbance(res_params)

        modalAnalysis.in_ef = pupil
        dm.in_command = modalAnalysis.out_modes
        ef_prod1.in_ef1 = pupil
        ef_prod1.in_ef2 = dm.out_layer

        if res_params:
            ef_prod2.in_ef1 = ef_prod1.out_ef
            ef_prod2.in_ef2 = res.out_layer

        container.add(modalAnalysis, name='modalAnalysis')
        container.add(dm, name='dm')
        if res_params:
            container.add(ef_prod1, name='ef_prod1')
            container.add(ef_prod2, name='ef_prod2', output='out_ef')
            container.add(res, name='res')
            container.add_output('res', 'output')
        else:
            container.add(ef_prod1, name='ef_prod1', output='out_ef')

        return container

    def get_lift(self, params, params_lens, params_ref, params_control, mode_basis=None, pup_mask=None, display=None):
        """
        Create a LIFT processing object.

        Parameters:
        params (dict): Dictionary of parameters
        params_lens (dict): Dictionary of parameters for the single lens SH object
        params_ref (dict): Dictionary of parameters for the reference aberration
        params_control (dict): Dictionary of control parameters
        mode_basis (array, optional): Array with modal basis for LIFT modal estimation
        pup_mask (array, optional): Array with pupil mask        
        display (bool, optional): Display settings

        Returns:
        LIFT: LIFT processing object
        """        

        params = self.ensure_dictionary(params)
        params_lens = self.ensure_dictionary(params_lens)
        params_ref = self.ensure_dictionary(params_ref)
        params_control = self.ensure_dictionary(params_control)

        nmodes_est = params.pop('nmodes_est')
        computation_time = self.extract(params, 'computation_time', default=None)
        subapdata_tag = self.extract(params, 'subapdata_tag', default='')
        chrom_lambdas = self.extract(params, 'chrom_lambdas', default=None)
        chrom_lambda0 = self.extract(params, 'chrom_lambda0', default=None)
        chrom_photo = self.extract(params, 'chrom_photo', default=None)
        regul = self.extract(params, 'regul', default=None)
        ron = self.extract(params, 'ron', default=None)
        nophotnoise = self.extract(params, 'nophotnoise', default=None)
        n_iter = self.extract(params, 'n_iter', default=None)
        ncrop = self.extract(params, 'ncrop', default=None)
        ftccd = self.extract(params, 'ftccd', default=None)
        thresh = self.extract(params, 'thresh', default=None)
        display = self.extract(params, 'display', default=None)
        silent = self.extract(params, 'silent', default=None)
        fixed = self.extract(params, 'fixed', default=None)
        flux = self.extract(params, 'flux', default=None)
        noconv = self.extract(params, 'noconv', default=None)
        estim_flux = self.extract(params, 'estim_flux', default=None)
        padding = self.extract(params, 'padding', default=None)
        corr = self.extract(params, 'corr', default=None)
        lowsamp = self.extract(params, 'lowsamp', default=None)
        gauss = self.extract(params, 'gauss', default=None)
        tfdir = self.extract(params, 'tfdir', default=None)
        pup_mask_tag = self.extract(params, 'pup_mask_tag', default=None)
        modes_tag = self.extract(params, 'modes_tag', default=None)
        bootstrap = self.extract(params, 'bootstrap', default=None)
        gain = self.extract(params_control, 'int_gain', default=None)
        ncutmodes = self.extract(params, 'ncutmodes', default=None)
        fft_oversample = self.extract(params, 'fft_oversample', default=None)
        norm = self.extract(params, 'norm', default=None)

        if pup_mask_tag and pup_mask is not None:
            print('WARNING: pup_mask_tag will be ignored in factory.get_lift, because pup_mask input is defined')
        if modes_tag and mode_basis is not None:
            print('WARNING: modes_tag will be ignored in factory.get_lift, because mode_basis input is defined')

        if regul is not None:
            regul = xp.diag(regul)

        if isinstance(chrom_lambdas, (list, xp.ndarray)) and len(chrom_lambdas) == 1:
            chrom_lambdas = chrom_lambdas[0]
        if isinstance(chrom_lambda0, (list, xp.ndarray)) and len(chrom_lambda0) == 1:
            chrom_lambda0 = chrom_lambda0[0]
        if isinstance(chrom_photo, (list, xp.ndarray)) and len(chrom_photo) == 1:
            chrom_photo = chrom_photo[0]
        chrom = {'_lambdas': chrom_lambdas, '_lambda0': chrom_lambda0, '_photo': chrom_photo}

        rad2asec = 3600.0 * 360.0 / (2 * xp.pi)
        wavelengthInM = params_lens['wavelengthInNm'] * 1e-9
        if isinstance(wavelengthInM, (list, xp.ndarray)) and len(wavelengthInM) == 1:
            wavelengthInM = wavelengthInM[0]
        diameterInM = self._main['pixel_pupil'] * self._main['pixel_pitch'] / params_lens['subap_on_diameter']
        oversamp = (wavelengthInM / diameterInM * rad2asec) / (2 * params_lens['sensor_fov'] / params_lens['sensor_npx'])
        nmodes_mb = max(nmodes_est, len(params_ref['constant']))

        if pup_mask is None:
            if pup_mask_tag:
                pupilstop = self._cm.read_pupilstop(pup_mask_tag)
                if pupilstop is None:
                    raise ValueError(f'Pupil mask tag {pup_mask_tag} not found in factory.get_lift.')
                pup_mask = pupilstop.A
            else:
                if 'dm_obsratio' in params_ref:
                    diaratio = self.extract(params_ref, 'dm_diaratio', default=None)
                    pup_mask = make_mask(self._main['pixel_pupil'], obs=params_ref['dm_obsratio'], dia=diaratio)
                elif 'pupil_mask_tag' in params_ref:
                    pup_mask = self._cm.read_pupilstop(params_ref['pupil_mask_tag'])
                    if pup_mask is None:
                        raise ValueError(f'Pupil mask tag {params_ref["pupil_mask_tag"]} not found in factory.get_lift.')
                else:
                    raise ValueError('factory.get_lift does not know how to build mask')

        if mode_basis is None:
            if not pup_mask_tag or not modes_tag:
                mode_basis = zern2phi(self._main['pixel_pupil'], nmodes_mb, mask=pup_mask, no_round_mask=True)
                mode_basis = mode_basis.reshape((nmodes_mb, self._main['pixel_pupil'] ** 2))
            else:
                pupdiam = pup_mask.shape[1]
                ifunc = self._cm.read_ifunc(modes_tag)
                ifuncMat = ifunc.influence_function
                ifuncMask = ifunc.mask_inf_func
                ifuncIdx = xp.where(ifuncMask)
                mode_basis = xp.zeros((nmodes_mb, pupdiam ** 2), dtype=self.dtype)
                for i in range(nmodes_mb):
                    mode_basis[i, ifuncIdx] = ifuncMat[i, :]

        airefInRad = params_ref['constant'] / (wavelengthInM * 1e9) * 2 * xp.pi
        if gain is not None:
            gain = gain[0]

        lift = LIFT(
            precision=self._main['precision'], oversamp=oversamp, airef=airefInRad,
            ron=ron, chrom=chrom, nophotnoise=nophotnoise, nmodes_est=nmodes_est,
            n_iter=n_iter, ncrop=ncrop, ftccd=ftccd, thresh=thresh,
            display=display, silent=silent, fixed=fixed, flux=flux, noconv=noconv,
            estim_flux=estim_flux, regul=regul, padding=padding, pup_mask=pup_mask,
            mode_basis=mode_basis, corr=corr, lowsamp=lowsamp, gauss=gauss, tfdir=tfdir,
            bootstrap=bootstrap, gain=gain, ncutmodes=ncutmodes, fft_oversample=fft_oversample,
            pixel_pitch_mode_basis=self._main['pixel_pitch']
        )

        if subapdata_tag:
            subapdata = self._cm.read_subaps(subapdata_tag)
            lift.subapdata = subapdata

        self.apply_global_params(lift)
        lift.apply_properties(params)

        return lift

    def get_lift_sh_slopec(self, params, mode_basis=None, pup_mask=None):
        """
        Create a LIFT SH Slopec processing object.

        Parameters:
        params (dict): Dictionary of parameters
        mode_basis (array, optional): Array with modal basis for LIFT modal estimation
        pup_mask (array, optional): Array with pupil mask        

        Returns:
        LIFT_SH_Slopec: LIFT SH Slopec processing object
        """
        params = self.ensure_dictionary(params)

        computation_time = self.extract(params, 'computation_time', default=None)
        filtName = self.extract(params, 'filtName', default='')
        display = self.extract(params, 'display', default=False)

        single_modal_basis = self.extract(params, 'single_modal_basis', default=False)
        substitute_nzern = self.extract(params, 'substitute_nzern', default=0)

        sc = LIFT_SH_Slopec()

        lift_list = []

        modes_tag = self.extract(params, 'lift_modes_tag', default=None)
        lift_params = {k[5:]: params.pop(k) for k in list(params.keys()) if k.startswith('lift_') or k.startswith('LIFT_')}
        control_params = {'int_gain': params.pop('control_int_gain')[0]}
        sh_params = {
            'wavelengthInNm': params.pop('sh_wavelengthInNm')[0],
            'subap_on_diameter': params.pop('sh_subap_on_diameter')[0],
            'sensor_fov': params.pop('sh_sensor_fov')[0],
            'sensor_npx': params.pop('sh_sensor_npx')[0]
        }

        if pup_mask is None:
            pup_mask_tag = self.extract(lift_params, 'pup_mask_tag', default=None)
            pupilstop = self._cm.read_pupilstop(pup_mask_tag)
            if pupilstop is None:
                raise ValueError(f'Pupil mask tag {pup_mask_tag} not found in factory.get_lift.')
            pup_mask = pupilstop.A

        pup_mask_diameter = pup_mask.shape[0]

        aberr_map_tag = self.extract(params, 'aberr_map_tag', default='')
        aberr_coeff = self.extract(params, 'aberr_constant', default='')
        aberr_ifunc_tag = self.extract(params, 'aberr_ifunc_tag', default=None)
        aberr_type = self.extract(params, 'aberr_type', default=None)
        aberr_nzern = self.extract(params, 'aberr_nzern', default=None)
        aberr_start_mode = self.extract(params, 'aberr_start_mode', default=None)
        aberr_npixels = self.extract(params, 'aberr_npixels', default=None)
        aberr_obsratio = self.extract(params, 'aberr_obsratio', default=None)
        aberr_diaratio = self.extract(params, 'aberr_diaratio', default=None)        

        if aberr_map_tag:
            map_aberr = self._cm.read_data(aberr_map_tag)
        else:
            nmodes_aberr = max([lift_params['nmodes_est'], len(aberr_coeff)])
            ifunc_aberr = self.ifunc_restore(
                tag=aberr_ifunc_tag, type=aberr_type, npixels=aberr_npixels, nmodes=nmodes_aberr,
                nzern=aberr_nzern, obsratio=aberr_obsratio, diaratio=aberr_diaratio,
                start_mode=aberr_start_mode, mask=pup_mask
            )
            ifuncMat_aberr = ifunc_aberr.influence_function
            ifuncMask_aberr = ifunc_aberr.mask_inf_func
            sMaskAber = ifuncMask_aberr.shape
            ifuncIdx_aberr = xp.where(ifuncMask_aberr)
            map_aberr_2d = xp.dot(aberr_coeff, ifuncMat_aberr)
            map_aberr = xp.zeros(sMaskAber, dtype=aberr_coeff.dtype)
            map_aberr[ifuncIdx_aberr] = map_aberr_2d

        subapdata = self._cm.read_subaps(params['subapdata_tag'])
        if subapdata is None:
            print(f'subapdata_tag: {subapdata_tag} is not valid in factory.get_lift.')

        idxModalBaseAll = []
        projMat = None

        for i in range(subapdata['n_subaps']):
            iSaMap = subapdata['map'][i] % subapdata['nx']
            jSaMap = subapdata['map'][i] // subapdata['nx']
            dimSaPup = self._main['pixel_pupil'] // subapdata['nx']
            range_x = [iSaMap * dimSaPup, (iSaMap + 1) * dimSaPup]
            range_y = [jSaMap * dimSaPup, (jSaMap + 1) * dimSaPup]

            pup_mask_ith = pup_mask[range_x[0]:range_x[1], range_y[0]:range_y[1]]
            idx_pup_mask_ith = xp.where(pup_mask_ith)
            if len(idx_pup_mask_ith[0]) == 0:
                print(f'factory.get_lift_sh_slopec: mask is zero for i={i}')
                continue

            aberr_ith = map_aberr[range_x[0]:range_x[1], range_y[0]:range_y[1]]

            if single_modal_basis or mode_basis is None:
                if not modes_tag:
                    mode_basis_ith = zern2phi(dimSaPup, lift_params['nmodes_est'], mask=pup_mask_ith, no_round_mask=True)
                    mode_basis_ith = mode_basis_ith.reshape((lift_params['nmodes_est'], dimSaPup ** 2))
                    ifuncMask_diameter = dimSaPup
                else:
                    ifunc = self._cm.read_ifunc(modes_tag)
                    ifuncMat = ifunc.influence_function
                    ifuncMask = ifunc.mask_inf_func
                    ifuncIdx = xp.where(ifuncMask)
                    ifuncMask_diameter = ifuncMask.shape[0]
                    mode_basis_ith = xp.zeros((lift_params['nmodes_est'], ifuncMask_diameter ** 2), dtype=ifuncMat.dtype)
                    for j in range(lift_params['nmodes_est']):
                        mode_basis_ith[j, ifuncIdx] = ifuncMat[j, :]
            else:
                mode_basis_ith = mode_basis
                ifuncMask = pup_mask
                ifuncIdx = xp.where(ifuncMask)
                ifuncMask_diameter = ifuncMask.shape[0]

            lift_params_ith = lift_params.copy()

            if ifuncMask_diameter == self._main['pixel_pupil']:
                ifuncMask = ifuncMask[range_x[0]:range_x[1], range_y[0]:range_y[1]]
                ifuncIdx = xp.where(ifuncMask)
                mode_basis_ith = mode_basis_ith.reshape((lift_params['nmodes_est'], self._main['pixel_pupil'], self._main['pixel_pupil']))
                mode_basis_ith = mode_basis_ith[:, range_x[0]:range_x[1], range_y[0]:range_y[1]]
                mode_basis_temp = mode_basis_ith.reshape((lift_params['nmodes_est'], dimSaPup ** 2))

                isItPiston = xp.zeros(lift_params['nmodes_est'], dtype=int)
                isItGood = xp.zeros(lift_params['nmodes_est'], dtype=int)
                for j in range(lift_params['nmodes_est']):
                    temp = mode_basis_ith[j, :, :][ifuncIdx]
                    if xp.max(temp) != xp.min(temp):
                        yhist, xhist = xp.histogram(temp, bins=int((xp.max(temp) - xp.min(temp)) * 0.01))
                        idxYhistTemp = xp.where(yhist > xp.sum(yhist) * 1e-3)[0]
                        if len(idxYhistTemp) == 1:
                            isItPiston[j] = 2
                        elif len(idxYhistTemp) == 2:
                            isItPiston[j] = 1
                    else:
                        isItPiston[j] = 2

                idxPiston = xp.where(isItPiston == 1)[0]
                isItGood = (isItPiston <= 1).astype(int)
                if len(idxPiston) == 2:
                    isItBad = xp.zeros(len(idxPiston), dtype=bool)
                    for j in range(len(idxPiston)):
                        for k in range(len(idxPiston)):
                            if k > j:
                                continue
                            tempj = mode_basis_ith[idxPiston[j], :, :][ifuncIdx]
                            tempk = mode_basis_ith[idxPiston[k], :, :][ifuncIdx]
                            temp = tempj + tempk
                            yhist, xhist = xp.histogram(temp, bins=int((xp.max(temp) - xp.min(temp)) * 0.01))
                            idxYhistTemp = xp.where(yhist > xp.max(yhist) * 1e-3)[0]
                            if len(idxYhistTemp) == 1:
                                if xp.sum(tempj) > xp.sum(tempk):
                                    isItBad[j] = True
                                else:
                                    isItBad[k] = True
                    idxIsItBad = xp.where(isItBad)[0]
                    if len(idxIsItBad) > 0:
                        isItGood[idxPiston[idxIsItBad]] = 0

                if len(idxPiston) == 3:
                    isItBad = xp.zeros(len(idxPiston), dtype=bool)
                    for j in range(len(idxPiston)):
                        for k in range(len(idxPiston)):
                            for l in range(len(idxPiston)):
                                if k > j or l > k:
                                    continue
                                tempj = mode_basis_ith[idxPiston[j], :, :][ifuncIdx]
                                tempk = mode_basis_ith[idxPiston[k], :, :][ifuncIdx]
                                templ = mode_basis_ith[idxPiston[l], :, :][ifuncIdx]
                                temp = tempj + tempk + templ
                                if xp.max(temp) == xp.min(temp):
                                    isItBad[j] = True
                    idxIsItBad = xp.where(isItBad)[0]
                    if len(idxIsItBad) > 0:
                        isItGood[idxPiston[idxIsItBad]] = 0

                idxTestMB = xp.where(isItGood)[0]
                print('countTestMB', len(idxTestMB))

                lift_params_ith['nmodes_est'] = len(idxTestMB)
                if len(idxTestMB) > 0:
                    idxModalBaseAll.append(idxTestMB)
                    mode_basis_ith = mode_basis_ith[idxModalBaseAll[i], :, :]
                else:
                    print(f'factory.get_lift_sh_slopec: all modes are zero for i={i}')
                    continue

                mode_basis_ith = mode_basis_ith.reshape((mode_basis_ith.shape[0], dimSaPup ** 2))

            if substitute_nzern > 0:
                mode_basis_temp = zern2phi(dimSaPup, substitute_nzern, mask=pup_mask_ith, no_round_mask=True)
                mode_basis_ith[:substitute_nzern, :] = mode_basis_temp.reshape((substitute_nzern, dimSaPup ** 2))

            n_mode_basis_ith = mode_basis_ith.shape[0]
            mode_basis_ith_3d = mode_basis_ith.reshape((n_mode_basis_ith, dimSaPup, dimSaPup))
            mode_basis_ith_2d_idx = xp.zeros((n_mode_basis_ith, len(idx_pup_mask_ith[0])), dtype=mode_basis_ith.dtype)
            for j in range(n_mode_basis_ith):
                mode_basis_ith_2d_idx[j, :] = mode_basis_ith_3d[j, :, :].flatten()[idx_pup_mask_ith]

            inv_mode_basis_ith = xp.linalg.pinv(mode_basis_ith_2d_idx)

            if mode_basis is not None:
                projMatTemp = xp.dot(mode_basis_ith_2d_idx, inv_mode_basis_ith)
                if ifuncMask_diameter == self._main['pixel_pupil']:
                    if projMatTemp.shape[0] != lift_params['nmodes_est']:
                        projMatIth = xp.zeros((projMatTemp.shape[0], lift_params['nmodes_est']), dtype=projMatTemp.dtype)
                        projMatIth[:, idxModalBaseAll[i]] = projMatTemp
                    else:
                        projMatIth = projMatTemp
                else:
                    projMatIth = projMatTemp
                projMat = xp.hstack((projMat, projMatIth)) if projMat is not None else projMatIth

            aberr_coeff_ith = xp.dot(inv_mode_basis_ith, aberr_ith[idx_pup_mask_ith])
            wfs_aberr_params = {'constant': aberr_coeff_ith}

            lift_list.append(
                self.get_lift(
                    lift_params_ith, sh_params.copy(),
                    wfs_aberr_params.copy(), control_params.copy(),
                    mode_basis=mode_basis_ith.astype(float), pup_mask=pup_mask_ith.astype(float),
                    display=display
                )
            )

        for i in range(lift_params['nmodes_est']):
            normFact = sum(1 for j in idxModalBaseAll if xp.min(xp.abs(j - i)) == 0)
            if normFact > 0:
                projMat[:, i] /= normFact

        sc.lift_list = lift_list
        sc.projMat = projMat

        sc.setproperty(cm=self._cm)
        self.apply_global_params(sc)
        sc.apply_properties(params)

        return sc

    def get_loop_control(self):
        """
        Create a loop_control object.

        Returns:
        LoopControl: loop_control object
        """
        return LoopControl(run_time=self._main['total_time'], dt=self._main['time_step'])

    def get_m2crec(self, params):
        """
        Create a m2crec processing object.

        Parameters:
        params (dict): Dictionary of parameters

        Returns:
        M2CRec: m2crec processing object
        """
        params = self.ensure_dictionary(params)

        if 'm2c_tag' in params:
            m2c_tag = params.pop('m2c_tag')
            m2c = self._cm.read_m2c(m2c_tag)
        else:
            nmodes = params.pop('nmodes')
            m2c = M2C()
            m2c.set_m2c(xp.identity(nmodes))

        m2crec = M2CRec(m2c)

        self.apply_global_params(m2crec)
        m2crec.apply_properties(params)
        return m2crec

    def get_modalanalysis(self, params, phase2modes=None):
        """
        Create a modalanalysis processing object.

        Parameters:
        params (dict): Dictionary of parameters
        phase2modes (optional): Phase to modes object

        Returns:
        ModalAnalysis: modalanalysis processing object
        """
        params = self.ensure_dictionary(params)

        phase2modes_tag = self.extract(params, 'phase2modes_tag', default=None)
        type_ = self.extract(params, 'type', default=None)
        nmodes = self.extract(params, 'nmodes', default=None)
        start_mode = self.extract(params, 'start_mode', default=None)
        idx_modes = self.extract(params, 'idx_modes', default=None)
        nzern = self.extract(params, 'nzern', default=None)
        npixels = self.extract(params, 'npixels', default=None)
        pupil_mask_tag = self.extract(params, 'pupil_mask_tag', default='')
        obsratio = self.extract(params, 'obsratio', default=None)
        diaratio = self.extract(params, 'diaratio', default=None)        
        zeroPad = self.extract(params, 'zeroPadp2m', default='')

        if pupil_mask_tag:
            if phase2modes_tag:
                print('if phase2modes_tag is defined then pupil_mask_tag will not be used!')
            pupilstop = self._cm.read_pupilstop(pupil_mask_tag)
            if pupilstop is None:
                raise ValueError(f'Pupil mask tag {pupil_mask_tag} not found.')
            mask = pupilstop.A
            if not npixels:
                npixels = mask.shape[0]

        if not phase2modes:
            phase2modes = self.ifunc_restore(
                tag=phase2modes_tag, type=type_, npixels=npixels, nmodes=nmodes,
                nzern=nzern, obsratio=obsratio, diaratio=diaratio, start_mode=start_mode,
                idx_modes=idx_modes, mask=mask, return_inv=True, zeroPad=zeroPad
            )
            if phase2modes is None:
                raise ValueError(f'Error reading influence function: {phase2modes_tag}')
            print('phase2modes restored!')
        else:
            print('phase2modes already defined!')

        modalanalysis = ModalAnalysis(phase2modes)

        self.apply_global_params(modalanalysis)
        modalanalysis.apply_properties(params)
        return modalanalysis

    def get_modalanalysis_slopec(self):
        """
        Create a modalanalysis_slopec processing object.

        Returns:
        ModalAnalysisSlopec: modalanalysis_slopec object
        """
        return ModalAnalysisSlopec()

    def get_modalanalysis_wfs(self, params, phase2modes=None):
        """
        Create a modalanalysis_wfs processing object.

        Parameters:
        params (dict): Dictionary of parameters
        phase2modes (object, optional): ifunc object

        Returns:
        ModalAnalysisWFS: modalanalysis_wfs object
        """
        params = self.ensure_dictionary(params)

        phase2modes_tag = self.extract(params, 'phase2modes_tag', default=None)
        type_ = self.extract(params, 'type', default=None)
        nmodes = self.extract(params, 'nmodes', default=None)
        nzern = self.extract(params, 'nzern', default=None)
        npixels = self.extract(params, 'npixels', default=None)
        pupil_mask_tag = self.extract(params, 'pupil_mask_tag', default='')
        obsratio = self.extract(params, 'obsratio', default=None)
        diaratio = self.extract(params, 'diaratio', default=None)
        zeroPad = self.extract(params, 'zeroPadp2m', default='')

        if pupil_mask_tag:
            if phase2modes_tag:
                print('if phase2modes_tag is defined then pupil_mask_tag will not be used!')
            pupilstop = self._cm.read_pupilstop(pupil_mask_tag)
            if pupilstop is None:
                raise ValueError(f'Pupil mask tag {pupil_mask_tag} not found.')
            mask = pupilstop.A
            if npixels is None:
                npixels = mask.shape[0]

        if not phase2modes:
            phase2modes = self.ifunc_restore(tag=phase2modes_tag, type=type_, npixels=npixels, nmodes=nmodes,
                                            nzern=nzern, obsratio=obsratio, diaratio=diaratio,
                                            mask=mask, return_inv=True, zeroPad=zeroPad)
            print('phase2modes restored!')
        else:
            print('phase2modes already defined!')

        if phase2modes is None:
            raise ValueError(f'Error reading influence function: {phase2modes_tag}')

        modalanalysis_wfs = ModalAnalysisWFS(phase2modes)
        self.apply_global_params(modalanalysis_wfs)
        modalanalysis_wfs.apply_properties(params)
        return modalanalysis_wfs

    def get_modalrec_nn(self, params):
        """
        Create a modalrec_nn processing object.

        Parameters:
        params (dict): Dictionary of parameters

        Returns:
        ModalRecNN: modalrec_nn object
        """
        params = self.ensure_dictionary(params)

        WeightsBiases_tag = params.pop('WeightsBiases_tag')
        noBias = self.extract(params, 'noBias', default=False)
        nnFunc = self.extract(params, 'nnFunc', default='lin')
        WeightsBiases_list = self._cm.read_data_ext(WeightsBiases_tag)
        nEle = WeightsBiases_list.count() if noBias else WeightsBiases_list.count() // 2

        layerWeights = []
        layerBiases = [] if not noBias else None
        for i in range(nEle):
            if noBias:
                layerWeights.append(WeightsBiases_list[i])
            else:
                layerWeights.append(WeightsBiases_list[2 * i])
                layerBiases.append(WeightsBiases_list[2 * i + 1])

        modalrec_nn = ModalRecNN(layerWeights, layerBiases, nnFunc, verbose=verbose)
        self.apply_global_params(modalrec_nn)
        modalrec_nn.apply_properties(params)
        return modalrec_nn

    def get_modalrec_nn_multi(self, params):
        """
        Create a modalrec_nn_multi processing object.

        Parameters:
        params (dict): Dictionary of parameters

        Returns:
        ModalRecNNMulti: modalrec_nn_multi object
        """
        params = self.ensure_dictionary(params)

        n = 1
        while params.get(f'WeightsBiases{n}_tag'):
            n += 1
        n -= 1

        layerWeights_list = []
        layerBiases_list = []
        nnFunc_list = []

        for j in range(n):
            str_j = str(j + 1)
            WeightsBiases_tag = params.pop(f'WeightsBiases{str_j}_tag')
            noBias = self.extract(params, f'noBias{str_j}', default=False)
            nnFunc = self.extract(params, f'nnFunc{str_j}', default='lin')
            WeightsBiases_list = self._cm.read_data_ext(WeightsBiases_tag)
            nEle = WeightsBiases_list.count() if noBias else WeightsBiases_list.count() // 2

            layerWeights = []
            layerBiases = [] if not noBias else None
            for i in range(nEle):
                if noBias:
                    layerWeights.append(WeightsBiases_list[i])
                else:
                    layerWeights.append(WeightsBiases_list[2 * i])
                    layerBiases.append(WeightsBiases_list[2 * i + 1])

            layerWeights_list.append(layerWeights)
            layerBiases_list.append(layerBiases)
            nnFunc_list.append(nnFunc)

        modalrec_nn_multi = ModalRecNNMulti(layerWeights_list, layerBiases_list, nnFunc_list, verbose=verbose)
        self.apply_global_params(modalrec_nn_multi)
        modalrec_nn_multi.apply_properties(params)
        return modalrec_nn_multi

    def get_modalrec_nn_python(self, params):
        """
        Create a modalrec_nn_python processing object.

        Parameters:
        params (dict): Dictionary of parameters

        Returns:
        ModalRecNNPython: modalrec_nn_python object
        """
        params = self.ensure_dictionary(params)
        params.pop('nn_python')

        modalrec_nn_python = ModalRecNNPython(verbose=verbose)
        self.apply_global_params(modalrec_nn_python)
        modalrec_nn_python.apply_properties(params)
        return modalrec_nn_python

    def get_modalrec_cured(self, params):
        """
        Create a modalrec_cured processing object.

        Parameters:
        params (dict): Dictionary of parameters

        Returns:
        ModalRecCured: modalrec_cured object
        """
        params = self.ensure_dictionary(params)

        mPCuReD_tag = params.pop('mPCuReD_tag')
        ifunc_tag = params.pop('ifunc_tag')
        wfsLambda = params.pop('wfsLambda')
        I_fried_tag = self.extract(params, 'I_fried_tag', default=None)
        pupdata_tag = self.extract(params, 'pupdata_tag', default=None)
        myGain = self.extract(params, 'myGain', default=None)
        verbose = self.extract(params, 'verbose', default=None)

        mPCuReD = self._cm.read_data(mPCuReD_tag)

        if I_fried_tag is None:
            pupdata = self._cm.read_pupils(pupdata_tag)

            # Compute IFried from pupdata
            pup2Dfull = xp.zeros(pupdata.framesize, dtype=self.dtype)
            pup2Dfull[pupdata.ind_pup[0, :]] = 1
            idx1 = xp.where(xp.sum(pup2Dfull, axis=1) > 0)
            idx2 = xp.where(xp.sum(pup2Dfull, axis=0) > 0)

            pup2D = pup2Dfull[idx2[0][0]:idx2[0][-1] + 1, idx1[0][0]:idx1[0][-1] + 1]
            sPup2D = pup2D.shape

            I_fried = xp.zeros((sPup2D[0] + 1, sPup2D[1] + 1), dtype=self.dtype)
            I_fried[:-1, :-1] += pup2D
            I_fried[1:, :-1] += pup2D
            I_fried[:-1, 1:] += pup2D
            I_fried[1:, 1:] += pup2D

            I_fried = xp.transpose(I_fried > 0)
        else:
            I_fried = self._cm.read_data(I_fried_tag)

        ifunc_obj = self.ifunc_restore(tag=ifunc_tag)
        ifunc = ifunc_obj.influence_function
        ifunc_mask = ifunc_obj.mask_inf_func

        diameter = self._main.pixel_pitch * self._main.pixel_pupil

        modalrec_cured = ModalRecCured(I_fried, mPCuReD, ifunc, ifunc_mask,
                                    wfsLambda, diameter, myGain, verbose=verbose)
        self.apply_global_params(modalrec_cured)
        modalrec_cured.apply_properties(params)
        return modalrec_cured

    def get_modalrec_display(self, modalrec, window=None):
        """
        Create a modalrec_display processing object.

        Parameters:
        modalrec (objref): `modalrec` object to display
        window (int, optional): Window number to use, will be incremented in output

        Returns:
        ModalRecDisplay: modalrec_display object
        """
        disp = ModalRecDisplay(modalrec=modalrec)
        if window is not None:
            disp.window = window
            window += 1
        self.apply_global_params(disp)
        return disp

    def get_modes_display(self, modes, window=None):
        """
        Create a modes_display processing object.

        Parameters:
        modes (objref): A `base_value` object with the mode vector
        window (int, optional): Window number to use, will be incremented in output

        Returns:
        ModesDisplay: modes_display object
        """
        disp = ModesDisplay(modes=modes)
        if window is not None:
            disp.window = window
            window += 1
        self.apply_global_params(disp)
        return disp

    def get_removes_highfreq(self, pupil, mod_params, dm_params, phase2modes=None, ifunc=None):
        """
        Gets a processing container which removes high spatial frequency

        Parameters:
        pupil (objref): The pupil object
        mod_params (dict): Dictionary of modal parameters
        dm_params (dict): Dictionary of deformable mirror parameters
        phase2modes (objref, optional): Phase to modes object
        ifunc (objref, optional): Influence function object

        Returns:
        ProcessingContainer: A processing container
        """
        container = ProcessingContainer()

        gain = self.extract(mod_params, 'gain', default=None)

        modal_analysis = self.get_modalanalysis(mod_params, phase2modes=phase2modes)
        dm = self.get_dm(dm_params, ifunc=ifunc)
        dm.sign = 1

        modal_analysis.in_ef = pupil
        if gain is not None:
            mult = BaseOperation(constant_mult=gain)
            mult.in_value1 = modal_analysis.out_modes
            dm.in_command = mult.out_value
        else:
            dm.in_command = modal_analysis.out_modes
        
        dm.out_layer.S0 = pupil.S0

        container.add(modal_analysis, name='modalAnalysis')
        if gain is not None:
            container.add(mult, name='mult')
        container.add(dm, name='dm', output='out_layer')

        return container

    def get_sh(self, params):
        """
        Builds a `sh` processing object.

        Parameters:
        params (dict): Dictionary of parameters        

        Returns:
        Sh: A new `sh` processing object
        """
        
        params = self.ensure_dictionary(params)

        convolGaussSpotSize = self.extract(params, 'convolGaussSpotSize', default=None)        
        
        if 'xyshift' in params:
            sh = self.get_sh_shift(params)
            return sh
        if 'xytilt' in params:
            sh = self.get_sh_tilt(params)
            return sh

        wavelengthInNm = params.pop('wavelengthInNm')
        sensor_fov = params.pop('sensor_fov')
        sensor_pxscale = params.pop('sensor_pxscale')
        sensor_npx = params.pop('sensor_npx')
        n_subap_on_diameter = params.pop('subap_on_diameter')
        FoVres30mas = self.extract(params, 'FoVres30mas', default=None)
        gkern = self.extract(params, 'gauss_kern', default=None)

        subapdata_tag = self.extract(params, 'subapdata_tag', default=None)
        energy_th = params.pop('energy_th')

        lenslet = Lenslet(n_subap_on_diameter)

        sh = Sh(wavelengthInNm, lenslet, sensor_fov, sensor_pxscale, sensor_npx, FoVres30mas=FoVres30mas, gkern=gkern)

        self.apply_global_params(sh)

        xShiftPhInPixel = self.extract(params, 'xShiftPhInPixel', default=None)
        yShiftPhInPixel = self.extract(params, 'yShiftPhInPixel', default=None)
        aXShiftPhInPixel = self.extract(params, 'aXShiftPhInPixel', default=None)
        aYShiftPhInPixel = self.extract(params, 'aYShiftPhInPixel', default=None)
        rotAnglePhInDeg = self.extract(params, 'rotAnglePhInDeg', default=None)
        aRotAnglePhInDeg = self.extract(params, 'aRotAnglePhInDeg', default=None)

        if xShiftPhInPixel is not None:
            sh.xShiftPhInPixel = xShiftPhInPixel
        if yShiftPhInPixel is not None:
            sh.yShiftPhInPixel = yShiftPhInPixel
        if aXShiftPhInPixel is not None:
            sh.aXShiftPhInPixel = aXShiftPhInPixel
        if aYShiftPhInPixel is not None:
            sh.aYShiftPhInPixel = aYShiftPhInPixel
        if rotAnglePhInDeg is not None:
            sh.rotAnglePhInDeg = rotAnglePhInDeg
        if aRotAnglePhInDeg is not None:
            sh.aRotAnglePhInDeg = aRotAnglePhInDeg

        sh.apply_properties(params)

        if convolGaussSpotSize is not None:
            kernelobj = KernelGauss()
            kernelobj.spotsize = convolGaussSpotSize
            kernelobj.lenslet = sh.lenslet
            kernelobj.cm = self._cm
            sh.kernelobj = kernelobj

        return sh

    def get_sh_shift(self, params):
        """
        Builds a `sh_shift` processing object.

        Parameters:
        params (dict): Dictionary of parameters        

        Returns:
        ShShift: A new `sh_shift` processing object
        """

        params = self.ensure_dictionary(params)

        shiftWavelengthInNm = params.pop('shiftWavelengthInNm')
        xyshift = params.pop('xyshift')
        qe_factor = params.pop('qe_factor_shift')
        resize_fact = params.pop('resize_fact')

        sh_shift = ShShift(params, self._main, shiftWavelengthInNm, xyshift, qe_factor, resize_fact)
        return sh_shift

    def get_sh_tilt(self, params):
        """
        Builds a `sh_tilt` processing object.

        Parameters:
        params (dict): Dictionary of parameters

        Returns:
        ShTilt: A new `sh_tilt` processing object
        """
        params = self.ensure_dictionary(params)
        params_tilt = {}

        if 'dm_type' in params:
            params_tilt['dm_type'] = params.pop('dm_type')
            params_tilt['dm_npixels'] = params.pop('dm_npixels')
            params_tilt['dm_obsratio'] = params.pop('dm_obsratio')
            params_tilt['precision'] = self.extract(params, 'precision', default=None)

        if 'ifunc_tag' in params:
            params_tilt['influence_function'] = params.pop('ifunc_tag')
        params_tilt['func_type'] = params.pop('func_type')
        params_tilt['nmodes'] = self.extract(params, 'nmodes', default=2)
        params_tilt['height'] = self.extract(params, 'height', default=0)

        tiltWavelengthInNm = params.pop('tiltWavelengthInNm')
        xyTilt = params.pop('xyTilt')
        qe_factor = params.pop('qe_factor_tilt')

        sh_tilt = ShTilt(params, params_tilt, self._main, tiltWavelengthInNm, xyTilt, qe_factor)
        return sh_tilt

    def get_modulated_pyramid(self, params):
        """
        Builds a `modulated_pyramid` processing object.

        Parameters:
        params (dict): Dictionary of parameters        

        Returns:
        ModulatedPyramid : A new `modulated_pyramid` processing object
        """
        if 'xyTilt' in params:
            pyr = self.get_pyr_tilt(params)
            return pyr
        
        params = self.ensure_dictionary(params)

        DpupPix = self._main['pixel_pupil']
        pixel_pitch = self._main['pixel_pitch']
        wavelengthInNm = params.pop('wavelengthInNm')

        FoV = params.pop('fov')
        pup_diam = params.pop('pup_diam')
        ccd_side = params.pop('output_resolution')
        fov_errinf = self.extract(params, 'fov_errinf', default=0.5, optional=True)
        fov_errsup = self.extract(params, 'fov_errsup', default=2, optional=True)
        pup_dist = self.extract(params, 'pup_dist', default=None)
        pup_margin = self.extract(params, 'pup_margin', default=2, optional=True)
        fft_res = self.extract(params, 'fft_res', default=3.0, optional=True)
        fp_obs = self.extract(params, 'fp_obs', default=None, optional=True)
        pyr_tlt_coeff = self.extract(params, 'pyr_tlt_coeff', default=None, optional=True)
        pyr_edge_def_ld = self.extract(params, 'pyrEdgeDefLd', default=0.0, optional=True)
        pyr_tip_def_ld = self.extract(params, 'pyrTipDefLd', default=0.0, optional=True)
        pyr_tip_maya_ld = self.extract(params, 'pyrTipMayaLd', default=0.0, optional=True)
        min_pup_dist = self.extract(params, 'min_pup_dist', default=None, optional=True)

        result = ModulatedPyramid.calc_geometry(DpupPix, pixel_pitch, wavelengthInNm, FoV, pup_diam, ccd_side,
                                                fov_errinf=fov_errinf, fov_errsup=fov_errsup, pup_dist=pup_dist, pup_margin=pup_margin,
                                                fft_res=fft_res, min_pup_dist=min_pup_dist, NOTEST=True)

        wavelengthInNm = result['wavelengthInNm']
        fov_res = result['fov_res']
        fp_masking = result['fp_masking']
        fft_res = result['fft_res']
        tilt_scale = result['tilt_scale']
        fft_sampling = result['fft_sampling']
        fft_padding = result['fft_padding']
        fft_totsize = result['fft_totsize']
        toccd_side = result['toccd_side']
        final_ccd_side = result['final_ccd_side']

        pyr = ModulatedPyramid(wavelengthInNm, fov_res, fp_masking, fft_res, tilt_scale,
                            fft_sampling, fft_padding, fft_totsize, toccd_side, final_ccd_side,
                            fp_obs=fp_obs, pyr_tlt_coeff=pyr_tlt_coeff,
                            pyr_edge_def_ld=pyr_edge_def_ld, pyr_tip_def_ld=pyr_tip_def_ld,
                            pyr_tip_maya_ld=pyr_tip_maya_ld)

        pup_shifts_std = self.extract(params, 'pup_shifts_std', default=[0, 0], optional=True)
        pup_shifts_seed = self.extract(params, 'pup_shifts_seed', default=None, optional=True)
        pup_shifts_cons = self.extract(params, 'pup_shifts_cons', default=None, optional=True)
        pup_shifts = self.extract(params, 'pup_shifts', default=[0, 0], optional=True)

        if pup_shifts_std and any(pup_shifts_std):
            pyr.pup_shifts = FuncGenerator('RANDOM', amp=pup_shifts_std, constant=pup_shifts_cons, seed=pup_shifts_seed)
        elif pup_shifts and any(pup_shifts):
            pyr.pup_shifts = FuncGenerator('RANDOM', amp=[0., 0.], constant=pup_shifts)

        mod_amp = self.extract(params, 'mod_amp', default=3, optional=True)
        mod_step_original = self.extract(params, 'mod_step', default=None, optional=True)
        if mod_step_original:
            mod_step = mod_step_original
        else:
            mod_step = xp.around(max([1., mod_amp / 2. * 8.])) * 2.

        if mod_step_original and mod_step_original < mod_step:
            print(f' Attention mod_step={mod_step_original} is too low!')
            print(f' Would you like to change it to {mod_step}? [y,n]')
            ans = input()
            if ans.lower() == 'y':
                print(' mod_step changed.')
            else:
                mod_step = mod_step_original

        pyr.mod_amp = mod_amp
        pyr.mod_step = mod_step

        self.apply_global_params(pyr)
        pyr.apply_properties(params)

        return pyr

    def get_pyr_tilt(self, params):
        """
        Builds a `pyr_tilt` processing object.

        Parameters:
        params (dict): Dictionary of parameters

        Returns:
        PyrTilt: A new `pyr_tilt` processing object
        """
        
        params = self.ensure_dictionary(params)
        params_tilt = {}

        if 'dm_type' in params:
            params_tilt['dm_type'] = params.pop('dm_type')
            params_tilt['dm_npixels'] = params.pop('dm_npixels')
            params_tilt['dm_obsratio'] = params.pop('dm_obsratio')
            params_tilt['precision'] = self.extract(params, 'precision', default=None)

        if 'ifunc_tag' in params:
            params_tilt['influence_function'] = params.pop('ifunc_tag')
        params_tilt['func_type'] = params.pop('func_type')
        params_tilt['nmodes'] = params.pop('nmodes')
        params_tilt['height'] = params.pop('height')

        tiltWavelengthInNm = params.pop('tiltWavelengthInNm')
        xyTilt = params.pop('xyTilt')
        qe_factor = params.pop('qe_factor_tilt')
        pup_shifts = self.extract(params, 'pup_shifts', default=None)
        delta_pup_dist = self.extract(params, 'delta_pup_dist', default=[0] * len(qe_factor))
        pyr_tlt_coeff = self.extract(params, 'pyr_tlt_coeff', default=None)

        pyr = PyrTilt(params, params_tilt, self._main, tiltWavelengthInNm,
                    xyTilt, qe_factor, delta_pup_dist=delta_pup_dist,
                    pup_shifts=pup_shifts, pyr_tlt_coeff=pyr_tlt_coeff)
        return pyr

    def get_optgaincontrol(self, params):
        """
        Builds a `optgaincontrol` processing object.

        Parameters:
        params (dict): Dictionary of parameters

        Returns:
        OptGainControl: A new `optgaincontrol` processing object
        """
        params = self.ensure_dictionary(params)
        gain = params.pop('gain')
        optgaincontrol = OptGainControl(gain)
        optgaincontrol.apply_properties(params)
        return optgaincontrol

    def get_sh_display(self, sh, pyr_style=None, window=None):
        """
        Builds a `sh_display` processing object.

        Parameters:
        sh (objref): The `sh` object to display
        pyr_style (optional): Pyramid style
        window (int, optional): Window number to use, will be incremented in output

        Returns:
        ShDisplay: A new `sh_display` processing object
        """
        disp = ShDisplay(sh=sh, pyr_style=pyr_style)
        if window is not None:
            disp.window = window
            window += 1
        self.apply_global_params(disp)
        return disp

    def get_sh_slopec(self, params, recmat=None, device=None, mode_basis=None, pup_mask=None):
        """
        Builds a `sh_slopec`  processing object.

        Parameters:
        params (dict): Dictionary of parameters
        recmat (objref, optional): Reconstruction matrix
        mode_basis (objref, optional): Mode basis
        pup_mask (objref, optional): Pupil mask

        Returns:
        ShSlopec: A new `sh_slopec` or `sh_slopec` processing object
        """
        params = self.ensure_dictionary(params)
        lifted_sh = self.extract(params, 'lifted_sh', default=False)
        
        if lifted_sh:
            sc = self.get_lift_sh_slopec(params, mode_basis=mode_basis, pup_mask=pup_mask)
            return sc

        computation_time = self.extract(params, 'computation_time', default=None)
        template_tag = self.extract(params, 'template_tag', default=None)
        intmat_tag = self.extract(params, 'intmat_tag', default='')
        recmat_tag = self.extract(params, 'recmat_tag', default='')
        filtmat_tag = self.extract(params, 'filtmat_tag', default='')
        matched_tag = self.extract(params, 'matched_tag', default='')

        filtName = self.extract(params, 'filtName', default='')

        if matched_tag:
            sc = ShMatchedSlopec()
            sc.matched_filter = self._cm.read_data(matched_tag)
        else:
            sc = ShSlopec()

        if intmat_tag:
            intmat = self._cm.read_data(intmat_tag)
            sc.intmat = intmat

        if recmat is None and recmat_tag:
            recmat = self._cm.read_rec(recmat_tag)
            sc.recmat = recmat

        if filtmat_tag:
            filtmat = self._cm.read_data(filtmat_tag)
            sc.filtmat = filtmat

        sc.setproperty(cm=self._cm)
        self.apply_global_params(sc)
        if 'windowing' in params:
            print('ATTENTION: SH SLOPEC windowing keyword is set!')
        sc.apply_properties(params)

        if template_tag:
            sc.corr_template = self._cm.read_data(template_tag)

        return sc

    def get_source_field(self, params):
        """
        Builds a list of `source` objects arranged on a regular grid.

        Parameters:
        params (dict): Dictionary of parameters

        Returns:
        list: A list of `source` objects.
        """
        params = self.ensure_dictionary(params)

        field_width = params.pop('field_width')
        sources_per_side = params.pop('sources_per_side')
        field_center = params.pop('field_center')

        height = self.extract(params, 'height', default=float('inf'))
        if hasattr(self._main, 'zenithAngleInDeg'):
            airmass = 1. / cos(self._main.zenithAngleInDeg / 180. * pi)
        else:
            airmass = 1.
        height *= airmass
        if 'verbose' in params and params['verbose']:
            if airmass != 1.:
                print(f'get_source_field: changing source height by airmass value ({airmass})')

        magnitude = params.pop('magnitude')
        wavelengthInNm = self.extract(params, 'wavelengthInNm', default=750)

        x, y = make_xy(sources_per_side, field_width)
        x += field_center[0]
        y += field_center[1]

        source_list = []
        phi = xp.degrees(xp.arctan2(y, x))
        r = xp.sqrt(x**2 + y**2)

        for i in range(len(x)):
            p = {
                'polar_coordinate': [r[i], phi[i]],
                'height': height,
                'magnitude': magnitude,
                'wavelengthInNm': wavelengthInNm
            }
            source_list.append(self.get_source(p))

        return source_list

    def get_cm(self):
        """
        Returns the calibration manager

        Returns:
        CalibrationManager: The calibration manager
        """
        return self._cm

<<<<<<< HEAD
    def gpu(self):
        """
        Returns the GPU acceleration flag.
        If this flag is non-zero, GPU versions will be automatically returned
        for objects of type `sh`, `modulated_pyramid` and `sh_slopec`.

        Returns:
        bool: GPU acceleration flag
        """
        return self._gpu
=======
    def revision_track(self):
        """
        Returns the revision of the SVN

        Returns:
        str: SVN revision
        """
        return '$Rev$'
>>>>>>> 84b2d593
<|MERGE_RESOLUTION|>--- conflicted
+++ resolved
@@ -2607,25 +2607,3 @@
         CalibrationManager: The calibration manager
         """
         return self._cm
-
-<<<<<<< HEAD
-    def gpu(self):
-        """
-        Returns the GPU acceleration flag.
-        If this flag is non-zero, GPU versions will be automatically returned
-        for objects of type `sh`, `modulated_pyramid` and `sh_slopec`.
-
-        Returns:
-        bool: GPU acceleration flag
-        """
-        return self._gpu
-=======
-    def revision_track(self):
-        """
-        Returns the revision of the SVN
-
-        Returns:
-        str: SVN revision
-        """
-        return '$Rev$'
->>>>>>> 84b2d593
