import numpy as np

from pyssata import xp

from pyssata.base_processing_obj import BaseProcessingObj
from pyssata.base_value import BaseValue
from pyssata.connections import InputValue, OutputValue
from pyssata.data_objects.pixels import Pixels
from pyssata.data_objects.slopes import Slopes

<<<<<<< HEAD
=======
# Default values
default_pixels = None
default_sn = None
default_cm = None
default_total_counts = None
default_subap_counts = None
default_use_sn = False
default_accumulate = False
default_weight_from_accumulated = False
default_weight_from_acc_with_window = False
default_remove_mean = False
default_return0 = False
default_update_slope_high_speed = False
default_do_rec = False
default_do_filter_modes = False
default_gain_slope_high_speed = 0.0
default_ff_slope_high_speed = 0.0
default_store_s = None
default_store_c = None
default_sn_scale_fact = None
default_command_list = None
default_intmat = None
default_recmat = None
default_filt_recmat = None
default_filt_intmat = None
default_accumulation_dt = 0
>>>>>>> 84b2d593

class Slopec(BaseProcessingObj):
    def __init__(self, pixels=None, sn: Slopes=None, cm=None, total_counts=None, subap_counts=None, 
                 use_sn=False, accumulate=False, weight_from_accumulated=False, 
                 weight_from_acc_with_window=False, remove_mean=False, return0=False, 
                 update_slope_high_speed=False, do_rec=False, do_filter_modes=False, 
                 gain_slope_high_speed=0.0, ff_slope_high_speed=0.0, store_s=None, 
                 store_c=None, sn_scale_fact=None, command_list=None, intmat=None, 
                 recmat=None, filt_recmat=None, filt_intmat=None, accumulation_dt=0, 
                 accumulated_pixels=(0,0)):
 
        super().__init__()
<<<<<<< HEAD
        self._pixels = pixels
=======
        self.default_accumulated_pixels = xp.zeros((0, 0), dtype=self.dtype)
        self.default_accumulated_pixels_ptr = None
        self._pixels = pixels if pixels is not None else default_pixels
>>>>>>> 84b2d593
        self._slopes = Slopes(2)
        self._slopes_ave = BaseValue()
        self._sn = sn
        self._cm = cm
        self._total_counts = total_counts
        self._subap_counts = subap_counts
        self._flux_per_subaperture_vector = BaseValue()
        self._max_flux_per_subaperture_vector = BaseValue()
<<<<<<< HEAD
        self._use_sn = use_sn
        self._accumulate = accumulate
        self._weight_from_accumulated = weight_from_accumulated
        self._weight_from_acc_with_window = weight_from_acc_with_window
        self._remove_mean = remove_mean
        self._return0 = return0
        self._update_slope_high_speed = update_slope_high_speed
        self._do_rec = do_rec
        self._do_filter_modes = do_filter_modes
        self._gain_slope_high_speed = gain_slope_high_speed
        self._ff_slope_high_speed = ff_slope_high_speed
        self._store_s = store_s
        self._store_c = store_c
        self._sn_scale_fact = sn_scale_fact
        self._command_list = command_list
        self._intmat = intmat
        self._recmat = recmat
        self._filt_recmat = filt_recmat
        self._filt_intmat = filt_intmat
        self._accumulation_dt = accumulation_dt
        self._accumulated_pixels = np.array(accumulated_pixels)
=======
        self._use_sn = use_sn if use_sn is not None else default_use_sn
        self._accumulate = accumulate if accumulate is not None else default_accumulate
        self._weight_from_accumulated = weight_from_accumulated if weight_from_accumulated is not None else default_weight_from_accumulated
        self._weight_from_acc_with_window = weight_from_acc_with_window if weight_from_acc_with_window is not None else default_weight_from_acc_with_window
        self._remove_mean = remove_mean if remove_mean is not None else default_remove_mean
        self._return0 = return0 if return0 is not None else default_return0
        self._update_slope_high_speed = update_slope_high_speed if update_slope_high_speed is not None else default_update_slope_high_speed
        self._do_rec = do_rec if do_rec is not None else default_do_rec
        self._do_filter_modes = do_filter_modes if do_filter_modes is not None else default_do_filter_modes
        self._gain_slope_high_speed = gain_slope_high_speed if gain_slope_high_speed is not None else default_gain_slope_high_speed
        self._ff_slope_high_speed = ff_slope_high_speed if ff_slope_high_speed is not None else default_ff_slope_high_speed
        self._store_s = store_s if store_s is not None else default_store_s
        self._store_c = store_c if store_c is not None else default_store_c
        self._sn_scale_fact = sn_scale_fact if sn_scale_fact is not None else default_sn_scale_fact
        self._command_list = command_list if command_list is not None else default_command_list
        self._intmat = intmat if intmat is not None else default_intmat
        self._recmat = recmat if recmat is not None else default_recmat
        self._filt_recmat = filt_recmat if filt_recmat is not None else default_filt_recmat
        self._filt_intmat = filt_intmat if filt_intmat is not None else default_filt_intmat
        self._accumulation_dt = accumulation_dt if accumulation_dt is not None else default_accumulation_dt
        self._accumulated_pixels = accumulated_pixels if accumulated_pixels is not None else self.default_accumulated_pixels
        self._accumulated_pixels_ptr = accumulated_pixels_ptr if accumulated_pixels_ptr is not None else self.default_accumulated_pixels_ptr
>>>>>>> 84b2d593
        self._accumulated_slopes = Slopes(2)
        self._accumulated_pixels_ptr = None   # TODO, see do_accumulation() method

        self.inputs['in_pixels'] = InputValue(object=self.in_pixels, type=Pixels)
        self.outputs['out_slopes'] = OutputValue(object=self.out_slopes, type=Slopes)

    @property
    def in_pixels(self):
        return self._pixels

    @in_pixels.setter
    def in_pixels(self, value):
        self._pixels = value

    @property
    def in_sn(self):
        return self._sn

    @in_sn.setter
    def in_sn(self, value):
        self._sn = value

    @property
    def use_sn(self):
        return self._use_sn

    @use_sn.setter
    def use_sn(self, value):
        self._use_sn = value

    @property
    def sn_tag(self):
        return self._sn_tag

    @sn_tag.setter
    def sn_tag(self, value):
        self.load_sn(value)

    @property
    def cm(self):
        return self._cm

    @cm.setter
    def cm(self, value):
        self._cm = value

    @property
    def out_slopes(self):
        return self._slopes

    @property
    def weight_from_accumulated(self):
        return self._weight_from_accumulated

    @weight_from_accumulated.setter
    def weight_from_accumulated(self, value):
        self._weight_from_accumulated = value

    @property
    def weight_from_acc_with_window(self):
        return self._weight_from_acc_with_window

    @weight_from_acc_with_window.setter
    def weight_from_acc_with_window(self, value):
        self._weight_from_acc_with_window = value

    @property
    def accumulate(self):
        return self._accumulate

    @accumulate.setter
    def accumulate(self, value):
        self._accumulate = value

    @property
    def accumulation_dt(self):
        return self._accumulation_dt

    @accumulation_dt.setter
    def accumulation_dt(self, value):
        self._accumulation_dt = self.seconds_to_t(value)

    @property
    def remove_mean(self):
        return self._remove_mean

    @remove_mean.setter
    def remove_mean(self, value):
        self._remove_mean = value

    @property
    def return0(self):
        return self._return0

    @return0.setter
    def return0(self, value):
        self._return0 = value

    @property
    def update_slope_high_speed(self):
        return self._update_slope_high_speed

    @update_slope_high_speed.setter
    def update_slope_high_speed(self, value):
        self._update_slope_high_speed = value

    @property
    def command_list(self):
        return self._command_list

    @command_list.setter
    def command_list(self, value):
        self._command_list = value

    @property
    def intmat(self):
        return self._intmat

    @intmat.setter
    def intmat(self, value):
        self._intmat = value

    @property
    def recmat(self):
        return self._recmat

    @recmat.setter
    def recmat(self, value):
        self._recmat = value

    @property
    def gain_slope_high_speed(self):
        return self._gain_slope_high_speed

    @gain_slope_high_speed.setter
    def gain_slope_high_speed(self, value):
        self._gain_slope_high_speed = value

    @property
    def ff_slope_high_speed(self):
        return self._ff_slope_high_speed

    @ff_slope_high_speed.setter
    def ff_slope_high_speed(self, value):
        self._ff_slope_high_speed = value

    @property
    def do_rec(self):
        return self._do_rec

    @do_rec.setter
    def do_rec(self, value):
        self._do_rec = value

    @property
    def filtmat(self):
        return self._filtmat

    @filtmat.setter
    def filtmat(self, value):
        self.set_filtmat(value)

    @property
    def in_sn_scale_fact(self):
        return self._sn_scale_fact

    @in_sn_scale_fact.setter
    def in_sn_scale_fact(self, value):
        self._sn_scale_fact = value

    def set_filtmat(self, filtmat):
        self._filt_intmat = filtmat[:, :, 0]
        self._filt_recmat = xp.transpose(filtmat[:, :, 1])
        self._do_filter_modes = True

    def remove_filtmat(self):
        self._filt_intmat = None
        self._filt_recmat = None
        self._do_filter_modes = False
        print('doFilterModes set to 0')

    def build_and_save_filtmat(self, intmat, recmat, nmodes, filename):
        im = intmat[:nmodes, :]
        rm = recmat[:, :nmodes]

        output = xp.stack((im, xp.transpose(rm)), axis=-1)
        self.writefits(filename, output)
        print(f'saved {filename}')

    def _compute_flux_per_subaperture(self):
        raise NotImplementedError('abstract method must be implemented')

    def _compute_max_flux_per_subaperture(self):
        raise NotImplementedError('abstract method must be implemented')

    def run_check(self, time_step, errmsg=''):
        if self._use_sn and not self._sn:
            errmsg += 'Slopes null are not valid'
        if self._weight_from_accumulated and self._accumulate:
            errmsg += 'weightFromAccumulated and accumulate must not be set together'
        if errmsg != '':
            print(errmsg)
        return not (self._weight_from_accumulated and self._accumulate) and self._pixels and self._slopes and ((not self._use_sn) or (self._use_sn and self._sn))

    def calc_slopes(self, t, accumulated=False):
        raise NotImplementedError(f'{self.repr()} Please implement calc_slopes in your derived class!')

    def do_accumulation(self, t):
        factor = float(self._loop_dt) / float(self._accumulation_dt)
        if not self._accumulated_pixels:
            self._accumulated_pixels = Pixels(self._pixels.size[0], self._pixels.size[1])
        if (t % self._accumulation_dt) == 0:
            self._accumulated_pixels.pixels = self._pixels.pixels * factor
        else:
            self._accumulated_pixels.pixels += self._pixels.pixels * factor
        self._accumulated_pixels.generation_time = t

        # TODO what is "accumulated_pixels_ptr" used for exacly?            
        if self._accumulated_pixels_ptr is None:
            acc_pixels = 0
        else:
            acc_pixels = self._accumulated_pixels_ptr
        if t >= self._accumulation_dt:
            self._accumulated_pixels_ptr = acc_pixels * (1 - factor) + self._pixels.pixels * factor
        else:
            self._accumulated_pixels_ptr = acc_pixels + self._pixels.pixels * factor
        if self._verbose:
            print(f'accumulation factor is: {factor}')

    def trigger(self, t):
        if self._accumulate:
            self.do_accumulation(t)
            if (t + self._loop_dt) % self._accumulation_dt == 0:
                self.calc_slopes(t, accumulated=True)

        if self._weight_from_accumulated:
            self.do_accumulation(t)

        if self._pixels.generation_time == t:
            self.calc_slopes(t)
            if not xp.isfinite(self._slopes.slopes).all():
                raise ValueError('slopes have non-finite elements')
            if self._sn is not None and self._use_sn:
                if self._verbose:
                    print('removing slope null')
                if self._sn_scale_fact:
                    temp_sn = BaseValue()
                    if self._sn_scale_fact.generation_time >= 0:
                        temp_sn.value = self._sn.slopes * self._sn_scale_fact.value
                    else:
                        temp_sn.value = self._sn.slopes
                    if self._verbose:
                        print('ATTENTION: slope null scaled by a factor')
                        print(f' Value: {self._sn_scale_fact.value}')
                        print(f' Is it applied? {self._sn_scale_fact.generation_time >= 0}')
                    self._slopes.subtract(temp_sn)
                else:
                    self._slopes.subtract(self._sn)

            self._slopes_ave.value = [xp.mean(self._slopes.xslopes), xp.mean(self._slopes.yslopes)]
            self._slopes_ave.generation_time = t

            if self._remove_mean:
                sx = self._slopes.xslopes - self._slopes_ave.value[0]
                sy = self._slopes.yslopes - self._slopes_ave.value[1]
                self._slopes.xslopes = sx
                self._slopes.yslopes = sy
                if self._verbose:
                    print('mean value of x and y slope was removed')

        else:
            if self._return0:
                self._slopes.xslopes = xp.zeros_like(self._slopes.xslopes)
                self._slopes.yslopes = xp.zeros_like(self._slopes.yslopes)

        if self._update_slope_high_speed:
            if self._gain_slope_high_speed == 0.0:
                self._gain_slope_high_speed = 1.0
            if self._ff_slope_high_speed == 0.0:
                self._ff_slope_high_speed = 1.0
            commands = []
            for comm in self._command_list:
                if len(comm.value) > 0:
                    commands.append(comm.value)
            if self._pixels.generation_time == t:
                self._store_s = xp.array([self._gain_slope_high_speed * self._slopes.xslopes, self._gain_slope_high_speed * self._slopes.yslopes], dtype=self.dtype)
                self._store_c = xp.array(commands, dtype=self.dtype)
            else:
                if len(commands) > 0 and self._store_s is not None and self._store_c is not None:
                    temp = xp.dot(xp.array(commands, dtype=self.dtype) - self._store_c, self._intmat)
                    self._store_s *= self._ff_slope_high_speed
                    self._slopes.xslopes = self._store_s[0] - temp[:len(temp)//2]
                    self._slopes.yslopes = self._store_s[1] - temp[len(temp)//2:]
                    self._slopes.generation_time = t

        if self._do_filter_modes:
            m = xp.dot(self._slopes.ptr_slopes, self._filt_recmat)
            sl0 = xp.dot(m, self._filt_intmat)
            sl = self._slopes.slopes
            if len(sl) != len(sl0):
                raise ValueError(f'mode filtering goes wrong: original slopes size is: {len(sl)} while filtered slopes size is: {len(sl0)}')
            self._slopes.slopes -= sl0
            if self._verbose:
                print(f'Slopes have been filtered. New slopes min, max and rms : {xp.min(self._slopes.slopes)}, {xp.max(self._slopes.slopes)}  //  {xp.sqrt(xp.mean(self._slopes.slopes**2))}')
            if not xp.isfinite(self._slopes.slopes).all():
                raise ValueError('slopes have non-finite elements')

        if self._do_rec:
            m = xp.dot(self._slopes.ptr_slopes, self._recmat.ptr_recmat)
            self._slopes.slopes = m
<|MERGE_RESOLUTION|>--- conflicted
+++ resolved
@@ -8,35 +8,6 @@
 from pyssata.data_objects.pixels import Pixels
 from pyssata.data_objects.slopes import Slopes
 
-<<<<<<< HEAD
-=======
-# Default values
-default_pixels = None
-default_sn = None
-default_cm = None
-default_total_counts = None
-default_subap_counts = None
-default_use_sn = False
-default_accumulate = False
-default_weight_from_accumulated = False
-default_weight_from_acc_with_window = False
-default_remove_mean = False
-default_return0 = False
-default_update_slope_high_speed = False
-default_do_rec = False
-default_do_filter_modes = False
-default_gain_slope_high_speed = 0.0
-default_ff_slope_high_speed = 0.0
-default_store_s = None
-default_store_c = None
-default_sn_scale_fact = None
-default_command_list = None
-default_intmat = None
-default_recmat = None
-default_filt_recmat = None
-default_filt_intmat = None
-default_accumulation_dt = 0
->>>>>>> 84b2d593
 
 class Slopec(BaseProcessingObj):
     def __init__(self, pixels=None, sn: Slopes=None, cm=None, total_counts=None, subap_counts=None, 
@@ -49,13 +20,7 @@
                  accumulated_pixels=(0,0)):
  
         super().__init__()
-<<<<<<< HEAD
         self._pixels = pixels
-=======
-        self.default_accumulated_pixels = xp.zeros((0, 0), dtype=self.dtype)
-        self.default_accumulated_pixels_ptr = None
-        self._pixels = pixels if pixels is not None else default_pixels
->>>>>>> 84b2d593
         self._slopes = Slopes(2)
         self._slopes_ave = BaseValue()
         self._sn = sn
@@ -64,7 +29,6 @@
         self._subap_counts = subap_counts
         self._flux_per_subaperture_vector = BaseValue()
         self._max_flux_per_subaperture_vector = BaseValue()
-<<<<<<< HEAD
         self._use_sn = use_sn
         self._accumulate = accumulate
         self._weight_from_accumulated = weight_from_accumulated
@@ -85,31 +49,7 @@
         self._filt_recmat = filt_recmat
         self._filt_intmat = filt_intmat
         self._accumulation_dt = accumulation_dt
-        self._accumulated_pixels = np.array(accumulated_pixels)
-=======
-        self._use_sn = use_sn if use_sn is not None else default_use_sn
-        self._accumulate = accumulate if accumulate is not None else default_accumulate
-        self._weight_from_accumulated = weight_from_accumulated if weight_from_accumulated is not None else default_weight_from_accumulated
-        self._weight_from_acc_with_window = weight_from_acc_with_window if weight_from_acc_with_window is not None else default_weight_from_acc_with_window
-        self._remove_mean = remove_mean if remove_mean is not None else default_remove_mean
-        self._return0 = return0 if return0 is not None else default_return0
-        self._update_slope_high_speed = update_slope_high_speed if update_slope_high_speed is not None else default_update_slope_high_speed
-        self._do_rec = do_rec if do_rec is not None else default_do_rec
-        self._do_filter_modes = do_filter_modes if do_filter_modes is not None else default_do_filter_modes
-        self._gain_slope_high_speed = gain_slope_high_speed if gain_slope_high_speed is not None else default_gain_slope_high_speed
-        self._ff_slope_high_speed = ff_slope_high_speed if ff_slope_high_speed is not None else default_ff_slope_high_speed
-        self._store_s = store_s if store_s is not None else default_store_s
-        self._store_c = store_c if store_c is not None else default_store_c
-        self._sn_scale_fact = sn_scale_fact if sn_scale_fact is not None else default_sn_scale_fact
-        self._command_list = command_list if command_list is not None else default_command_list
-        self._intmat = intmat if intmat is not None else default_intmat
-        self._recmat = recmat if recmat is not None else default_recmat
-        self._filt_recmat = filt_recmat if filt_recmat is not None else default_filt_recmat
-        self._filt_intmat = filt_intmat if filt_intmat is not None else default_filt_intmat
-        self._accumulation_dt = accumulation_dt if accumulation_dt is not None else default_accumulation_dt
-        self._accumulated_pixels = accumulated_pixels if accumulated_pixels is not None else self.default_accumulated_pixels
-        self._accumulated_pixels_ptr = accumulated_pixels_ptr if accumulated_pixels_ptr is not None else self.default_accumulated_pixels_ptr
->>>>>>> 84b2d593
+        self._accumulated_pixels = xp.array(accumulated_pixels, dtype=self.dtype)
         self._accumulated_slopes = Slopes(2)
         self._accumulated_pixels_ptr = None   # TODO, see do_accumulation() method
 
