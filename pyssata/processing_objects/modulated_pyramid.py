--- conflicted
+++ resolved
@@ -75,14 +75,8 @@
         self._pyr_tip_def_ld = pyr_tip_def_ld
         self._pyr_tip_maya_ld = pyr_tip_maya_ld
         self._rotAnglePhInDeg = 0
-<<<<<<< HEAD
         self._pup_shifts = pup_shifts
-=======
-        self._mod_amp = 0
-        self._mod_steps = 0
-        self._pup_shifts = None
         self._in_ef = None
->>>>>>> a9c65385
 
         if not all([fft_res, fov_res, tilt_scale, fft_sampling, fft_totsize, toccd_side, final_ccd_side]):
             raise Exception('Not all geometry settings have been calculated')
@@ -99,16 +93,10 @@
                     print(' mod_step changed.')
                     mod_step = min_mod_step
 
-<<<<<<< HEAD
+        fft_totsize = int(fft_totsize)
         self._out_i = Intensity(final_ccd_side, final_ccd_side)
-        self._psf_tot = BaseValue(np.zeros((fft_totsize, fft_totsize)))
-        self._psf_bfm = BaseValue(np.zeros((fft_totsize, fft_totsize)))
-=======
-        fft_totsize = int(fft_totsize)
-        
         self._psf_tot = BaseValue(xp.zeros((fft_totsize, fft_totsize)))
         self._psf_bfm = BaseValue(xp.zeros((fft_totsize, fft_totsize)))
->>>>>>> a9c65385
         self._out_transmission = BaseValue(0)
 
         self.inputs['in_ef'] = InputValue(object=self.in_ef, type=ElectricField)
@@ -275,16 +263,6 @@
 
         padding = xp.around((DpupPixFov * fft_res - DpupPixFov) / 2) * 2
 
-<<<<<<< HEAD
-=======
-        factors = xp.array([])
-        exponents = xp.array([])
-
-        if not NOTEST:
-            # Placeholder for the test pyramid calculations
-            pass
-
->>>>>>> a9c65385
         results = {
             'fov_res': fov_res,
             'fp_masking': fp_masking,
@@ -505,15 +483,9 @@
         if phot == 0:
             print('WARNING: total intensity at PYR entrance is zero')
 
-<<<<<<< HEAD
         # TODO handle shifts as an input from a func generator (for time-varying shifts)
         if self._pup_shifts is not None and self._pup_shifts != (0.0, 0.0):
-            image = np.pad(pup_pyr_tot, 1, mode='constant')
-=======
-        if self._pup_shifts is not None:
-            self._pup_shifts.trigger(t)
             image = xp.pad(pup_pyr_tot, 1, mode='constant')
->>>>>>> a9c65385
             imscale = float(self._fft_totsize) / float(self._toccd_side)
 
             pup_shiftx = self._pup_shifts[0] * imscale
