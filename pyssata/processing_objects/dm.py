--- conflicted
+++ resolved
@@ -153,12 +153,4 @@
         if commands_input is None:
             errmsg += f"{self.repr()} No input command defined"
         
-<<<<<<< HEAD
         return commands_input is not None and self._layer is not None and self._ifunc is not None
-    
-    @staticmethod
-    def revision_track():
-        return "$Rev$"
-=======
-        return self._command is not None and self._layer is not None and self._ifunc is not None
->>>>>>> 7cad6982
