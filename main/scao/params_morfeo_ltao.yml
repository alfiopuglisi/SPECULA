---

main:
  root_dir:          '/raid1/guido/PASSATA/MAORYC'         # Root directory for calibration manager
  store_dir:         './output'             # Data result directory: 'store_dir'/TN/
  pixel_pupil:       480                    # Linear dimension of pupil phase array
  pixel_pitch:       0.0802                 # [m] Pitch of the pupil phase array2
  total_time:        0.300                  # [s] Total simulation running time
  time_step:         0.002                  # [s] Simulation time step
#  store:                                  # Dict of data products to store, 'name': 'output'
#    sr: 'psf.out_sr'
#    res_ef: 'prop.out_on_axis_source_ef'


seeing:
  class:             'FuncGenerator'
  constant:          0.65                  # ["] seeing value
  outputs: ['output']


wind_speed:
  class:             'FuncGenerator'
  constant:          [5.5, 5.5, 5.1, 5.5, 5.6, 5.7, 5.8, 6.0, 6.5, 7.0,
                      7.5, 8.5, 9.5, 11.5, 17.5, 23.0, 26.0, 29.0, 32.0, 27.0,
                      22.0, 14.5, 9.5, 6.3, 5.5, 6.0, 6.5, 7.0, 7.5, 8.0,
                      8.5, 9.0, 9.5, 10.0, 10.0]      # [m/s] Wind speed value
  outputs: ['output']


wind_direction:
  class:             'FuncGenerator'
  constant:          [0, -180, 0, 0, 90, 180, 0, 0, 0, -180,
                      0, 0, -90, 0, 90, -180, 90, 0, -90, -90,
                      0, -90, 0, 0, 180, 180, 0, -180, 90, 0,
                      0, 180, -90, 90, -90]   # [degrees] Wind direction value
  outputs: ['output']


on_axis_source:
  class:             'Source'
  polar_coordinate:  [0.0, 0.0]           # [arcsec, degrees] source polar coordinates
  magnitude:         8                    # source magnitude
  wavelengthInNm:    750                   # [nm] wavelength

ngs1_source:
  class:             'Source'
  polar_coordinate:  [45.0, 0.0]           # [arcsec, degrees] source polar coordinates
  height:            90000                 # Source height [m]
  magnitude:         5.0                   # source magnitude
  wavelengthInNm:    589                   # [nm] wavelength

ngs2_source:
  class:             'Source'
  polar_coordinate:  [45.0, 60.0]          # [arcsec, degrees] source polar coordinates
  height:            90000                 # Source height [m]
  magnitude:         5.0                   # source magnitude
  wavelengthInNm:    589                   # [nm] wavelength

ngs3_source:
  class:             'Source'
  polar_coordinate:  [45.0, 120.0]         # [arcsec, degrees] source polar coordinates
  height:            90000                 # Source height [m]
  magnitude:         5.0                   # source magnitude
  wavelengthInNm:    589                   # [nm] wavelength

ngs4_source:
  class:             'Source'
  polar_coordinate:  [45.0, 180.0]         # [arcsec, degrees] source polar coordinates
  height:            90000                 # Source height [m]
  magnitude:         5.0                   # source magnitude
  wavelengthInNm:    589                   # [nm] wavelength

ngs5_source:
  class:             'Source'
  polar_coordinate:  [45.0, 240.0]         # [arcsec, degrees] source polar coordinates
  height:            90000                 # Source height [m]
  magnitude:         5.0                   # source magnitude
  wavelengthInNm:    589                   # [nm] wavelength

ngs6_source:
  class:             'Source'
  polar_coordinate:  [45.0, 300.0]         # [arcsec, degrees] source polar coordinates
  height:            90000                 # Source height [m]
  magnitude:         5.0                   # source magnitude
  wavelengthInNm:    589                   # [nm] wavelength

pupilstop:                                 # Default parameters (circular pupil)
  class: 'Pupilstop'
  tag: 'EELT480pp0.0803m_obs0.283_spider2023'

atmo:
  class:                'AtmoEvolution'
  L0:                   25                   # [m] Outer scale
  heights:              [30.0000, 90.0000, 150.000, 200.000, 245.000, 300.000, 390.000, 600.000, 1130.00, 1880.00,
                         2630.00, 3500.00, 4500.00, 5500.00, 6500.00, 7500.00, 8500.00, 9500.00, 10500.0, 11500.0,
                         12500.0, 13500.0, 14500.0, 15500.0, 16500.0, 17500.0, 18500.0, 19500.0, 20500.0, 21500.0,
                         22500.0, 23500.0, 24500.0, 25500.0, 26500.0] # [m] layer heights at 0 zenith angle
  Cn2:                  [0.241954, 0.119977, 0.0968817, 0.0589889, 0.0472911, 0.0472911, 0.0472911, 0.0472911, 0.0398925, 0.0323939,
                         0.0161969, 0.0260951, 0.0155971, 0.0103980, 0.00999811, 0.0119977, 0.00400924, 0.0139974, 0.0129975, 0.00700868,
                         0.0159970, 0.0258951, 0.0190964, 0.00986813, 0.00616883, 0.00400924, 0.00246953, 0.00215959, 0.00184965, 0.00135974,
                         0.00110979, 0.000616883, 0.000925825, 0.000493907, 0.000431918] # Cn2 weights (total must be eq 1)
  source_dict_ref:      ['on_axis_source','ngs1_source','ngs2_source','ngs3_source','ngs4_source','ngs5_source','ngs6_source']
  inputs:
    seeing: 'seeing.output'
    wind_speed: 'wind_speed.output'
    wind_direction: 'wind_direction.output'
  outputs: ['layer_list']


prop:
  class:                'AtmoPropagation'
  source_dict_ref:      ['on_axis_source', 'ngs1_source', 'ngs2_source', 'ngs3_source', 'ngs4_source', 'ngs5_source', 'ngs6_source' ]
  inputs:
    layer_list: ['atmo.layer_list',
                  'pupilstop',
                  'dm.out_layer:-1']
  outputs: ['out_on_axis_source_ef','out_ngs1_source_ef','out_ngs2_source_ef','out_ngs3_source_ef','out_ngs4_source_ef','out_ngs5_source_ef','out_ngs6_source_ef']

sh1:
  class:             'SH'
  subap_wanted_fov:  16.1                    # Requested field-of-view [arcsec]
  sensor_pxscale:    1.15                    # Pixel scale in arcsec/pix
  subap_npx:         14                      # Output sampling [usually corresponding to CCD pixels]
  subap_on_diameter: 68                      # Number of subapertures in diameter
  wavelengthInNm:    589                     # [nm] Pyramid wavelength
  fov_ovs_coeff:     1.6                     # Force phase interpolation to a multiple of 68
  convolGaussSpotSize: 1.8
  inputs:
    in_ef: 'prop.out_ngs1_source_ef'
  outputs:  ['out_i']

sh2:
  class:             'SH'
  subap_wanted_fov:  16.1                    # Requested field-of-view [arcsec]
  sensor_pxscale:    1.15                    # Pixel scale in arcsec/pix
  subap_npx:         14                      # Output sampling [usually corresponding to CCD pixels]
  subap_on_diameter: 68                      # Number of subapertures in diameter
  wavelengthInNm:    589                     # [nm] Pyramid wavelength
  fov_ovs_coeff:     1.6                     # Force phase interpolation to a multiple of 68
  convolGaussSpotSize: 1.8
  inputs:
    in_ef: 'prop.out_ngs2_source_ef'
  outputs:  ['out_i']

sh3:
  class:             'SH'
  subap_wanted_fov:  16.1                    # Requested field-of-view [arcsec]
  sensor_pxscale:    1.15                    # Pixel scale in arcsec/pix
  subap_npx:         14                      # Output sampling [usually corresponding to CCD pixels]
  subap_on_diameter: 68                      # Number of subapertures in diameter
  wavelengthInNm:    589                     # [nm] Pyramid wavelength
  fov_ovs_coeff:     1.6                     # Force phase interpolation to a multiple of 68
  convolGaussSpotSize: 1.8
  inputs:
    in_ef: 'prop.out_ngs3_source_ef'
  outputs:  ['out_i']

sh4:
  class:             'SH'
  subap_wanted_fov:  16.1                    # Requested field-of-view [arcsec]
  sensor_pxscale:    1.15                    # Pixel scale in arcsec/pix
  subap_npx:         14                      # Output sampling [usually corresponding to CCD pixels]
  subap_on_diameter: 68                      # Number of subapertures in diameter
  wavelengthInNm:    589                     # [nm] Pyramid wavelength
  fov_ovs_coeff:     1.6                     # Force phase interpolation to a multiple of 68
  convolGaussSpotSize: 1.8
  inputs:
    in_ef: 'prop.out_ngs4_source_ef'
  outputs:  ['out_i']

sh5:
  class:             'SH'
  subap_wanted_fov:  16.1                    # Requested field-of-view [arcsec]
  sensor_pxscale:    1.15                    # Pixel scale in arcsec/pix
  subap_npx:         14                      # Output sampling [usually corresponding to CCD pixels]
  subap_on_diameter: 68                      # Number of subapertures in diameter
  wavelengthInNm:    589                     # [nm] Pyramid wavelength
  fov_ovs_coeff:     1.6                     # Force phase interpolation to a multiple of 68
  convolGaussSpotSize: 1.8
  inputs:
    in_ef: 'prop.out_ngs5_source_ef'
  outputs:  ['out_i']

sh6:
  class:             'SH'
  subap_wanted_fov:  16.1                    # Requested field-of-view [arcsec]
  sensor_pxscale:    1.15                    # Pixel scale in arcsec/pix
  subap_npx:         14                      # Output sampling [usually corresponding to CCD pixels]
  subap_on_diameter: 68                      # Number of subapertures in diameter
  wavelengthInNm:    589                     # [nm] Pyramid wavelength
  fov_ovs_coeff:     1.6                     # Force phase interpolation to a multiple of 68
  convolGaussSpotSize: 1.8
  inputs:
    in_ef: 'prop.out_ngs6_source_ef'
  outputs:  ['out_i']

detector1:
  class:             'CCD'
  size:              [952,952]               # Detector size in pixels
  dt:                0.002                   # [s] Detector integration time
  bandw:             20                      # [nm] Sensor bandwidth
  photon_noise:      True                    # activate photon noise
  readout_noise:     True                    # activate readout noise
  readout_level:     2.7                     # readout noise in [e-/pix/frame]
  quantum_eff:       0.188                   # quantum efficiency * total transmission
  inputs:
    in_i: 'sh1.out_i'
  outputs:  ['out_pixels']

detector2:
  class:             'CCD'
  size:              [952,952]               # Detector size in pixels
  dt:                0.002                   # [s] Detector integration time
  bandw:             20                      # [nm] Sensor bandwidth
  photon_noise:      True                    # activate photon noise
  readout_noise:     True                    # activate readout noise
  readout_level:     2.7                     # readout noise in [e-/pix/frame]
  quantum_eff:       0.188                   # quantum efficiency * total transmission
  inputs:
    in_i: 'sh2.out_i'
  outputs:  ['out_pixels']

detector3:
  class:             'CCD'
  size:              [952,952]               # Detector size in pixels
  dt:                0.002                   # [s] Detector integration time
  bandw:             20                      # [nm] Sensor bandwidth
  photon_noise:      True                    # activate photon noise
  readout_noise:     True                    # activate readout noise
  readout_level:     2.7                     # readout noise in [e-/pix/frame]
  quantum_eff:       0.188                   # quantum efficiency * total transmission
  inputs:
    in_i: 'sh3.out_i'
  outputs:  ['out_pixels']

detector4:
  class:             'CCD'
  size:              [952,952]               # Detector size in pixels
  dt:                0.002                   # [s] Detector integration time
  bandw:             20                      # [nm] Sensor bandwidth
  photon_noise:      True                    # activate photon noise
  readout_noise:     True                    # activate readout noise
  readout_level:     2.7                     # readout noise in [e-/pix/frame]
  quantum_eff:       0.188                   # quantum efficiency * total transmission
  inputs:
    in_i: 'sh4.out_i'
  outputs:  ['out_pixels']

detector5:
  class:             'CCD'
  size:              [952,952]               # Detector size in pixels
  dt:                0.002                   # [s] Detector integration time
  bandw:             20                      # [nm] Sensor bandwidth
  photon_noise:      True                    # activate photon noise
  readout_noise:     True                    # activate readout noise
  readout_level:     2.7                     # readout noise in [e-/pix/frame]
  quantum_eff:       0.188                   # quantum efficiency * total transmission
  inputs:
    in_i: 'sh5.out_i'
  outputs:  ['out_pixels']

detector6:
  class:             'CCD'
  size:              [952,952]               # Detector size in pixels
  dt:                0.002                   # [s] Detector integration time
  bandw:             20                      # [nm] Sensor bandwidth
  photon_noise:      True                    # activate photon noise
  readout_noise:     True                    # activate readout noise
  readout_level:     2.7                     # readout noise in [e-/pix/frame]
  quantum_eff:       0.188                   # quantum efficiency * total transmission
  inputs:
    in_i: 'sh6.out_i'
  outputs:  ['out_pixels']

slopec1:
  class:             'ShSlopec'
  thr_value:         10
  subapdata_object:  'morfeo_np_ps480p0.080_shs68x68_wl589_fv16.1_np14_th0.25'  # tag of the pyramid WFS pupils
  sn_object:         'morfeo_np_ps480p0.080_shs68x68_wl589_fv16.1_np14_th0.25_ce'  # tag of the slope reference vector
  inputs:
    in_pixels:        'detector1.out_pixels'
  outputs:  ['out_slopes', 'out_subapdata']

slopec2:
  class:             'ShSlopec'
  thr_value:         10
  subapdata_object:  'morfeo_np_ps480p0.080_shs68x68_wl589_fv16.1_np14_th0.25'  # tag of the pyramid WFS pupils
  sn_object:         'morfeo_np_ps480p0.080_shs68x68_wl589_fv16.1_np14_th0.25_ce'  # tag of the slope reference vector
  inputs:
    in_pixels:        'detector2.out_pixels'
  outputs:  ['out_slopes', 'out_subapdata']

slopec3:
  class:             'ShSlopec'
  thr_value:         10
  subapdata_object:  'morfeo_np_ps480p0.080_shs68x68_wl589_fv16.1_np14_th0.25'  # tag of the pyramid WFS pupils
  sn_object:         'morfeo_np_ps480p0.080_shs68x68_wl589_fv16.1_np14_th0.25_ce'  # tag of the slope reference vector
  inputs:
    in_pixels:        'detector3.out_pixels'
  outputs:  ['out_slopes', 'out_subapdata']

slopec4:
  class:             'ShSlopec'
  thr_value:         10
  subapdata_object:  'morfeo_np_ps480p0.080_shs68x68_wl589_fv16.1_np14_th0.25'  # tag of the pyramid WFS pupils
  sn_object:         'morfeo_np_ps480p0.080_shs68x68_wl589_fv16.1_np14_th0.25_ce'  # tag of the slope reference vector
  inputs:
    in_pixels:        'detector4.out_pixels'
  outputs:  ['out_slopes', 'out_subapdata']

slopec5:
  class:             'ShSlopec'
  thr_value:         10
  subapdata_object:  'morfeo_np_ps480p0.080_shs68x68_wl589_fv16.1_np14_th0.25'  # tag of the pyramid WFS pupils
  sn_object:         'morfeo_np_ps480p0.080_shs68x68_wl589_fv16.1_np14_th0.25_ce'  # tag of the slope reference vector
  inputs:
    in_pixels:        'detector5.out_pixels'
  outputs:  ['out_slopes', 'out_subapdata']

slopec6:
  class:             'ShSlopec'
  thr_value:         10
  subapdata_object:  'morfeo_np_ps480p0.080_shs68x68_wl589_fv16.1_np14_th0.25'  # tag of the pyramid WFS pupils
  sn_object:         'morfeo_np_ps480p0.080_shs68x68_wl589_fv16.1_np14_th0.25_ce'  # tag of the slope reference vector
  inputs:
    in_pixels:        'detector6.out_pixels'
  outputs:  ['out_slopes', 'out_subapdata']

rec:
  class:              'Modalrec'
  recmat_object: '/raid1/guido/PASSATA/MAORYC/rec/20241127_110943.0/recmat'
  intmat_object: '/raid1/guido/PASSATA/MAORYC/im/MORFEO_IM_LTAO'
  projmat_object: '/raid1/guido/PASSATA/MAORYC/rec/p20241127_110943.0/projmat1'

  polc: True
  inputs:
    in_slopes_list:        ['slopec1.out_slopes','slopec2.out_slopes','slopec3.out_slopes','slopec4.out_slopes','slopec5.out_slopes','slopec6.out_slopes']
    in_commands: 'control.out_comm:-1'
  outputs:  ['out_modes', 'out_pseudo_ol_modes'] # 


control:
  class:             'IntControl'
  delay:             2                      # Total temporal delay in time steps
<<<<<<< HEAD
  int_gain_data:     'g0.20_4519'
=======
  int_gain_data:     '/raid1/guido/PASSATA/MAORYC/data/g0.20_4519'
>>>>>>> 20cb33f9
  inputs:
      delta_comm: 'rec.out_modes'     
  outputs:  ['out_comm']


dm:
  class:             'DM'
  ifunc_object:      'M4_eso_zonal_486p_5352a_slaved'
  m2c_object:        'M4_eso_39.5m_486p_20230215'
  height:            0                      # DM height [m]
  inputs:
      in_command: 'control.out_comm'
  outputs:  ['out_layer']


psf:
  class:             'PSF'
  wavelengthInNm:    2200                 # [nm] Imaging wavelength
  nd:                4                    # padding coefficient for PSF computation
  start_time:        0.05                 # PSF integration start time
  inputs:
      in_ef:  'prop.out_on_axis_source_ef'
  outputs:  ['out_psf', 'out_sr']

# sc1_disp:
#  class:            'SlopecDisplay'
#  inputs:
#    slopes:       'slopec1.out_slopes'
#    subapdata:    'slopec1.out_subapdata'
#  disp_factor:      1

# psf_disp:
#  class:            'PsfDisplay'
#  inputs:
#    psf:       "psf.out_psf"
#  window:           14
#  title:            'PSF'
#  disp_factor:      1

# sr_disp:
#   class:            'PlotDisplay'
#   inputs:
#     value:       'psf.out_sr'
#   window:           11
#   title:            'SR'

# cmd_disp:
#   class:            'ModesDisplay'
#   inputs:
#     modes:       "rec.out_modes"
#   window:           16
#   title:            'rec.out_modes'

# dm_disp:
#   class:            'PhaseDisplay'
#   inputs:
#     phase:       "dm.out_layer"
#   window:           13
#   title:            'DM'
#   disp_factor:      2

# ph1_disp:
#   class:            'PhaseDisplay'
#   inputs:
#     phase:       "prop.out_on_axis_source_ef"
#   window:           15
#   title:            'PHASE ON AXIS'
#   disp_factor:      2

# pixels_disp:
#   class:            'PixelsDisplay'
#   inputs:
#     pixels:      "detector1.out_pixels"
#   window:           25
#   title:            "Pixels"
#   disp_factor:      1
#   sh_as_pyr:        true
#   subapdata_object:  'morfeo_np_ps480p0.080_shs68x68_wl589_fv16.1_np14_th0.25'<|MERGE_RESOLUTION|>--- conflicted
+++ resolved
@@ -342,11 +342,7 @@
 control:
   class:             'IntControl'
   delay:             2                      # Total temporal delay in time steps
-<<<<<<< HEAD
   int_gain_data:     'g0.20_4519'
-=======
-  int_gain_data:     '/raid1/guido/PASSATA/MAORYC/data/g0.20_4519'
->>>>>>> 20cb33f9
   inputs:
       delta_comm: 'rec.out_modes'     
   outputs:  ['out_comm']
